{% rowheaders %}

| | {% data variables.product.prodname_copilot_individuals_short %} | {% data variables.product.prodname_copilot_business_short %} |
|--- | --- | --- |
| Pricing | $10 per month/$100 per year | $19 per user per month |
| Types of {% data variables.product.prodname_dotcom %} accounts | Personal accounts | Organization or enterprise accounts |
| Telemetry | {% octicon "check" aria-label="Included" %} | {% octicon "x" aria-label="Not included" %} |
| Blocks suggestions matching public code | {% octicon "check" aria-label="Included" %} | {% octicon "check" aria-label="Included" %} |
| Plugs right into your editor | {% octicon "check" aria-label="Included" %}                          | {% octicon "check" aria-label="Included" %}                                  |
| Offers multi-line function suggestions  | {% octicon "check" aria-label="Included" %}                          | {% octicon "check" aria-label="Included" %}                                  |
| Organization-wide policy management     | {% octicon "x" aria-label="Not included" %}                          | {% octicon "check" aria-label="Included" %}                                  |
<<<<<<< HEAD
| VPN Proxy support via self-signed certificates    | {% octicon "x" aria-label="Not included" %}                          | {% octicon "check" aria-label="Included" %}                                  |
| Audit logs  | {% octicon "x" aria-label="Not included" %} |{% octicon "check" aria-label="Included" %} |

{% endrowheaders %}

For more information about VPN Proxy support via self-signed certificates, see "[AUTOTITLE](/copilot/configuring-github-copilot/configuring-github-copilot-in-your-environment?tool=vscode#configuring-proxy-settings-for-github-copilot-1)." For more information about {% data variables.product.prodname_copilot_business_short %} audit logs, see "[AUTOTITLE](/copilot/managing-copilot-for-business/reviewing-your-organization-or-enterprises-audit-logs-for-copilot-for-business)."
=======
| HTTP proxy support via custom certificates    | {% octicon "x" aria-label="Not included" %}                          | {% octicon "check" aria-label="Included" %}                                  |

{% endrowheaders %}

For more information about proxy support with custom certificates, see "[AUTOTITLE](/copilot/configuring-github-copilot/configuring-network-settings-for-github-copilot)".
>>>>>>> 8992f74e
<|MERGE_RESOLUTION|>--- conflicted
+++ resolved
@@ -9,17 +9,9 @@
 | Plugs right into your editor | {% octicon "check" aria-label="Included" %}                          | {% octicon "check" aria-label="Included" %}                                  |
 | Offers multi-line function suggestions  | {% octicon "check" aria-label="Included" %}                          | {% octicon "check" aria-label="Included" %}                                  |
 | Organization-wide policy management     | {% octicon "x" aria-label="Not included" %}                          | {% octicon "check" aria-label="Included" %}                                  |
-<<<<<<< HEAD
-| VPN Proxy support via self-signed certificates    | {% octicon "x" aria-label="Not included" %}                          | {% octicon "check" aria-label="Included" %}                                  |
 | Audit logs  | {% octicon "x" aria-label="Not included" %} |{% octicon "check" aria-label="Included" %} |
-
-{% endrowheaders %}
-
-For more information about VPN Proxy support via self-signed certificates, see "[AUTOTITLE](/copilot/configuring-github-copilot/configuring-github-copilot-in-your-environment?tool=vscode#configuring-proxy-settings-for-github-copilot-1)." For more information about {% data variables.product.prodname_copilot_business_short %} audit logs, see "[AUTOTITLE](/copilot/managing-copilot-for-business/reviewing-your-organization-or-enterprises-audit-logs-for-copilot-for-business)."
-=======
 | HTTP proxy support via custom certificates    | {% octicon "x" aria-label="Not included" %}                          | {% octicon "check" aria-label="Included" %}                                  |
 
 {% endrowheaders %}
 
-For more information about proxy support with custom certificates, see "[AUTOTITLE](/copilot/configuring-github-copilot/configuring-network-settings-for-github-copilot)".
->>>>>>> 8992f74e
+For more information about proxy support with custom certificates, see "[AUTOTITLE](/copilot/configuring-github-copilot/configuring-network-settings-for-github-copilot)".