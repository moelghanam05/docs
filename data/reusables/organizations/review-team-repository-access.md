--- conflicted
+++ resolved
@@ -1,6 +1,2 @@
-<<<<<<< HEAD
 1. Review the list of repositories that the new team member will have access to, then click **Add USERNAME to TEAMNAME**.
   ![Modal box with a list of the repositories the new team member will have access to and confirmation button](/assets/images/help/teams/add-team-member-repo-perms.png)
-=======
-1. Review the list of repositories that the new team member will have access to, then click **Add _USERNAME_ to _TEAMNAME_**.
->>>>>>> f70b9999
