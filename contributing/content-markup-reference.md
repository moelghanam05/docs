# Markup reference for GitHub Docs <!-- omit in toc -->

## Table of contents <!-- omit in toc -->
- [Writing in Markdown](#writing-in-markdown)
- [Lists](#lists)
  - [Usage](#usage)
- [Callout tags](#callout-tags)
  - [Usage](#usage-1)
- [Code sample syntax highlighting](#code-sample-syntax-highlighting)
  - [Usage](#usage-2)
- [Octicons](#octicons)
  - [Usage](#usage-3)
- [Operating system tags](#operating-system-tags)
  - [Usage](#usage-4)
- [Tool tags](#tool-tags)
  - [Usage](#usage-5)
- [Reusable and variable strings of text](#reusable-and-variable-strings-of-text)
- [Tables with codeblocks](#tables-with-codeblocks)

## Writing in Markdown

[Markdown](http://daringfireball.net/projects/markdown/) is a human-friendly syntax for formatting plain text. Our documentation is written with [GitHub Flavored Markdown](https://docs.github.com/en/github/writing-on-github/about-writing-and-formatting-on-github), a custom version of Markdown based on the [CommonMark specification](https://github.github.com/gfm/), and it is used across GitHub.

This site's Markdown rendering is powered by [`/lib/render-content`](/lib/render-content), which is in turn built on the [`remark`](https://remark.js.org/) Markdown processor.

## Lists

In a list item, the general rules for additional content after the first paragraph are:

* Images and subsequent paragraphs should each **be on their own line and separated by a blank line**.
* All subsequent lines in a list item **must match up with the first text after the list marker**.

### Usage

For example, this is the correct way to write list items with multiple paragraphs or objects:

```markdown
1. Under your repository name, click **Actions**.

   ![Actions tab in the main repository navigation](/assets/images/help/repository/actions-tab.png)

   This is another paragraph in the list.
1. This is the next item.
```

![Image demonstrating how to write CommnMark-compliant Markdown lists](/assets/images/commonmark-lists.png)

## Callout tags

Callouts highlight important information that customers need to know. We use standard formatting and colors for different types of callouts: notes, warnings, and danger notices. Use tags before and after the text you’d like included in the callout box.

### Usage

```
{% note %}

**Note:** Owners and administrators can add outside collaborators to a repository.

{% endnote %}
```

For information on when to use callout tags, see the [style guide](content-style-guide.md).

## Code sample syntax highlighting

To render syntax highlighting in command line instructions, we use triple backticks followed by the term `shell`.

### Usage

    ```shell
    git init YOUR_REPO
    ```

This syntax highlighting renders light text on a dark background, and should be reserved for command line instructions.

Within the command-line syntax, use all uppercase text to indicate content that varies for each user, such as a user or repository name.

**Copy-able code blocks**

You can also add a header that includes the name of the language and a button to copy the contents of the code block:

    ```js{:copy}
    const copyMe = true
    ```

## Octicons

Octicons are icons used across GitHub’s interface. We reference Octicons when documenting the user interface. Find the name of the Octicon on the [Octicons site](https://primer.style/octicons). For accessibility purposes, use [the `aria-label` option](https://primer.style/octicons/packages/javascript#aria-label) to describe the Octicon.

### Usage

```
{% octicon "<name of octicon>" %}
{% octicon "plus" %}
{% octicon "plus" aria-label="The plus icon" %}
```

## Operating system tags

We occasionally need to write documentation for different operating systems. Each operating system may require a different set of instructions. We use operating system tags to demarcate information for each operating system.

### Usage

```
{% mac %}

These instructions are pertinent to Mac users.

{% endmac %}
```

```
{% windows %}

These instructions are pertinent to Windows users.

{% endwindows %}
```

```
{% linux %}

 These instructions are pertinent to Linux users.

{% endlinux %}
```

You can define a default platform in the frontmatter. For more information, see the [content README](../content/README.md#defaultplatform).

## Tool tags

<<<<<<< HEAD
We occasionally need to write documentation for different tools (GitHub UI, GitHub CLI, GitHub Desktop, cURL, Codespaces, Visual Studio Code, JetBrains IDEs, GitHub Enterprise Importer CLI, GraphQL API). Each tool may require a different set of instructions. We use tool tags to demarcate information for each tool. To modify the list of possible tools, edit [`lib/all-tools.js`](../lib/all-tools.js).
=======
We occasionally need to write documentation for different tools (GitHub UI, GitHub CLI, GitHub Desktop, cURL, Codespaces, VS Code, GitHub Enterprise Importer CLI, GraphQL API). Each tool may require a different set of instructions. We use tool tags to demarcate information for each tool.
>>>>>>> 49365196

On rare occasions, we will add new tools. Before adding a new tool, read the [tool switcher content model](./tool-switcher.md). To add a new tool, add an entry to the `allTools` object in [`lib/all-tools.js`](../lib/all-tools.js) as a key-value pair. The key is the tag you'll use to refer to the tool in the article, the value is how the tool will be identified on the tool picker at the top of the article.

You can define a default tool in the frontmatter. For more information, see the [content README](../content/README.md#defaulttool).

### Usage

```
{% webui %}

These instructions are pertinent to GitHub UI users.

{% endwebui %}
```

```
{% cli %}

These instructions are pertinent to GitHub CLI users.

{% endcli %}
```

```
{% desktop %}

 These instructions are pertinent to GitHub Desktop.

{% enddesktop %}
```

```
{% curl %}

These instructions are pertinent to cURL users.

{% endcurl %}
```

```
{% codespaces %}

These instructions are pertinent to Codespaces users. They are mostly used outside the Codespaces docset, when we want to refer to how to do something inside Codespaces. Otherwise `webui` or `vscode` may be used.

{% endcodespaces %}
```

```
{% vscode %}

These instructions are pertinent to VS Code users.

{% endvscode %}
```

```
{% jetbrains %}

These instructions are pertinent to users of JetBrains IDEs.

{% endjetbrains %}
```

```
{% importer_cli %}

These instructions are pertinent to GitHub Enterprise Importer CLI users.

{% endimporter_cli %}
```

```
{% graphql %}

These instructions are pertinent to GraphQL API users.

{% endgraphql %}
```

```
{% powershell %}

These instructions are pertinent to `pwsh` and `powershell` commands.

{% endpowershell %}
```

```
{% bash %}

These instructions are pertinent to Bash shell commands.

{% endbash %}
```

```
{% javascript %}

These instructions are pertinent to javascript users.

{% endjavascript %}
```

## Reusable and variable strings of text

Reusable strings (commonly called content references or conrefs) contain content that’s used in more than one place in our documentation and allow us to change the content in a single location rather than every place the string appears.

For longer strings, we use reusables, and for shorter strings, we use variables. For more information about reusables, see the [reusables README](../data/reusables/README.md). For more information about variables, see the [variables README](../data/variables/README.md).

## Tables with codeblocks

Although using tables to contain block items, such as code blocks, is generally discouraged, occasionally it may be appropriate.

Because [tables in GitHub Flavored Markdown](https://github.github.com/gfm/#tables-extension-) cannot contain any line breaks or block-level structures, you must use HTML tags to write the table structure.

When HTML tables contain code blocks, the width of the table might exceed the regular width of page content, and then overflow into the area normally containing the mini table of contents.

If this happens, add the following CSS style to the `<table>` HTML tag:

```html
<table style="table-layout: fixed;">
```

For a current example of this usage, see the [GitHub Actions examples workflow library](https://docs.github.com/en/actions/examples).<|MERGE_RESOLUTION|>--- conflicted
+++ resolved
@@ -129,11 +129,7 @@
 
 ## Tool tags
 
-<<<<<<< HEAD
-We occasionally need to write documentation for different tools (GitHub UI, GitHub CLI, GitHub Desktop, cURL, Codespaces, Visual Studio Code, JetBrains IDEs, GitHub Enterprise Importer CLI, GraphQL API). Each tool may require a different set of instructions. We use tool tags to demarcate information for each tool. To modify the list of possible tools, edit [`lib/all-tools.js`](../lib/all-tools.js).
-=======
-We occasionally need to write documentation for different tools (GitHub UI, GitHub CLI, GitHub Desktop, cURL, Codespaces, VS Code, GitHub Enterprise Importer CLI, GraphQL API). Each tool may require a different set of instructions. We use tool tags to demarcate information for each tool.
->>>>>>> 49365196
+We occasionally need to write documentation for different tools (GitHub UI, GitHub CLI, GitHub Desktop, cURL, Codespaces, Visual Studio Code, JetBrains IDEs, GitHub Enterprise Importer CLI, GraphQL API). Each tool may require a different set of instructions. We use tool tags to demarcate information for each tool.
 
 On rare occasions, we will add new tools. Before adding a new tool, read the [tool switcher content model](./tool-switcher.md). To add a new tool, add an entry to the `allTools` object in [`lib/all-tools.js`](../lib/all-tools.js) as a key-value pair. The key is the tag you'll use to refer to the tool in the article, the value is how the tool will be identified on the tool picker at the top of the article.
 
