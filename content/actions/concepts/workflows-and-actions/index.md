---
title: Workflows and actions
intro: "Learn about the concepts of workflows and actions in GitHub Actions."
versions:
  fpt: '*'
  ghes: '*'
  ghec: '*'
children:
  - /about-workflows
  - /variables
  - /avoiding-duplication
  - /reusable-workflows
  - /about-custom-actions
  - /contexts
  - /expressions
  - /deployment-environments
<<<<<<< HEAD
=======
  - /workflow-artifacts
>>>>>>> 24184391
  - /dependency-caching
  - /about-monitoring-workflows
  - /notifications-for-workflow-runs
  - /about-troubleshooting-workflows
---<|MERGE_RESOLUTION|>--- conflicted
+++ resolved
@@ -14,10 +14,7 @@
   - /contexts
   - /expressions
   - /deployment-environments
-<<<<<<< HEAD
-=======
   - /workflow-artifacts
->>>>>>> 24184391
   - /dependency-caching
   - /about-monitoring-workflows
   - /notifications-for-workflow-runs
