--- conflicted
+++ resolved
@@ -629,8 +629,7 @@
     shell: pwsh
 ```
 
-<<<<<<< HEAD
-##### Example running a script using PowerShell Desktop
+#### Example running a script using PowerShell Desktop
 
 ```yaml
 steps:
@@ -639,10 +638,7 @@
     shell: powershell
 ```
 
-##### Example running a python script
-=======
 #### Example running a python script
->>>>>>> 1756da83
 
 ```yaml
 steps:
