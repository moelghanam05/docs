--- conflicted
+++ resolved
@@ -85,19 +85,10 @@
 When you connect to a codespace using the browser, or the {% data variables.product.prodname_vscode %} desktop application, you can access the Visual Studio Code Marketplace directly from the editor. For this example, you'll install a {% data variables.product.prodname_vscode_shortname %} extension that alters the theme, but you can install any extension that's useful for your workflow.
 
 1. In the left sidebar, click the Extensions icon.
-
-<<<<<<< HEAD
-1. In the search bar, enter `fairyfloss`.
-
-   ![Add an extension](/assets/images/help/codespaces/add-extension.png)
-
-1. Click **Install**.
-=======
 1. In the search bar, type `fairyfloss` and click **Install**.
 
    ![Add an extension](/assets/images/help/codespaces/add-extension.png)
 
->>>>>>> 92d78567
 1. Select the `fairyfloss` theme by selecting it from the list.
 
    ![Select the fairyfloss theme](/assets/images/help/codespaces/fairyfloss.png)
