--- conflicted
+++ resolved
@@ -1,11 +1,7 @@
 ---
 title: Renaming a codespace
-<<<<<<< HEAD
-intro: 'You can use the {% data variables.product.prodname_cli %} to change the codespace display name to one of your choice.'
-=======
 intro: 'You can change the codespace display name to one of your choice through {% data variables.product.prodname_dotcom_the_website %} or the {% data variables.product.prodname_cli %}.'
 product: '{% data reusables.gated-features.codespaces %}'
->>>>>>> 96b3b4b7
 versions:
   fpt: '*'
   ghec: '*'
