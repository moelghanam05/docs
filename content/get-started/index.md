---
title: Getting started with GitHub
shortTitle: Get started
intro: 'Learn how to start building, shipping, and maintaining software with {% data variables.product.prodname_dotcom %}. Explore our products, sign up for an account, and connect with the world''s largest development community.'
redirect_from:
  - /categories/54/articles
  - /categories/bootcamp
  - /categories/32/articles
  - /categories/2/articles
  - /categories/organizations
  - /categories/about-github
  - /categories/53/articles
  - /categories/setup
  - /categories/getting-started-with-github
  - /categories/19/articles
  - /categories/using-git
  - /github/using-git
  - /github/getting-started-with-github
versions:
  fpt: '*'
  ghes: '*'
  ghae: '*'
  ghec: '*'
layout: product-landing
introLinks:
  quickstart: /github/getting-started-with-github/quickstart
featuredLinks:
  guides:
    - /github/getting-started-with-github/githubs-products
    - /github/getting-started-with-github/create-a-repo
    - /get-started/onboarding/getting-started-with-your-github-account
    - /get-started/onboarding/getting-started-with-github-team
    - /get-started/onboarding/getting-started-with-github-enterprise-cloud
    - /get-started/onboarding/getting-started-with-github-enterprise-server
    - /get-started/onboarding/getting-started-with-github-ae
  popular:
    - /github/getting-started-with-github/signing-up-for-a-new-github-account
    - /get-started/quickstart/hello-world
    - /github/getting-started-with-github/set-up-git
    - /get-started/learning-about-github/about-versions-of-github-docs
    - /github/getting-started-with-github/github-glossary
    - /github/getting-started-with-github/fork-a-repo
    - /github/getting-started-with-github/keyboard-shortcuts
    - /github/getting-started-with-github/saving-repositories-with-stars
  guideCards:
    - /github/getting-started-with-github/types-of-github-accounts
    - /github/getting-started-with-github/finding-ways-to-contribute-to-open-source-on-github
    - /github/getting-started-with-github/troubleshooting-connectivity-problems
topics:
  - Pull requests
  - Issues
  - Notifications
  - Accounts
children:
  - /quickstart
  - /onboarding
  - /learning-about-github
  - /signing-up-for-github
  - /using-github
  - /writing-on-github
  - /importing-your-projects-to-github
  - /exploring-projects-on-github
  - /getting-started-with-git
  - /using-git
<<<<<<< HEAD
  - /customizing-your-github-workflow
=======
  - /privacy-on-github
>>>>>>> e4ed8847
---<|MERGE_RESOLUTION|>--- conflicted
+++ resolved
@@ -62,9 +62,6 @@
   - /exploring-projects-on-github
   - /getting-started-with-git
   - /using-git
-<<<<<<< HEAD
   - /customizing-your-github-workflow
-=======
   - /privacy-on-github
->>>>>>> e4ed8847
 ---