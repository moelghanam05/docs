---
title: Access permissions on GitHub
redirect_from:
  - /articles/needs-to-be-written-what-can-the-different-types-of-org-team-permissions-do/
  - /articles/what-are-the-different-types-of-team-permissions/
  - /articles/what-are-the-different-access-permissions/
  - /articles/access-permissions-on-github
  - /github/getting-started-with-github/access-permissions-on-github
  - /github/getting-started-with-github/learning-about-github/access-permissions-on-github
intro: 'While you can grant read/write access to collaborators on a personal repository, members of an organization can have more granular access permissions for the organization''s repositories.'
versions:
  fpt: '*'
  ghes: '*'
  ghae: '*'
  ghec: '*'
topics:
  - Permissions
  - Accounts
shortTitle: Access permissions
---
## Personal user accounts

A repository owned by a user account has two permission levels: the *repository owner* and *collaborators*. For more information, see "[Permission levels for a user account repository](/articles/permission-levels-for-a-user-account-repository)."

## Organization accounts

<<<<<<< HEAD
Organization members can have *owner*{% ifversion fpt %}, *billing manager*,{% endif %} or *member* roles. Owners have complete administrative access to your organization{% ifversion fpt %}, while billing managers can manage billing settings{% endif %}. Member is the default role for everyone else. You can manage access permissions for multiple members at a time with teams. For more information, see:
- "[Roles in an organization](/organizations/managing-peoples-access-to-your-organization-with-roles/roles-in-an-organization)"
=======
Organization members can have *owner*{% ifversion fpt or ghec %}, *billing manager*,{% endif %} or *member* roles. Owners have complete administrative access to your organization{% ifversion fpt or ghec %}, while billing managers can manage billing settings{% endif %}. Member is the default role for everyone else. You can manage access permissions for multiple members at a time with teams. For more information, see:
- "[Permission levels for an organization](/articles/permission-levels-for-an-organization)"
>>>>>>> f1a8e0e5
- "[Project board permissions for an organization](/articles/project-board-permissions-for-an-organization)"
- "[Repository roles for an organization](/organizations/managing-access-to-your-organizations-repositories/repository-roles-for-an-organization)"
- "[About teams](/articles/about-teams)"

{% ifversion fpt or ghec %}

## Enterprise accounts

*Enterprise owners* have ultimate power over the enterprise account and can take every action in the enterprise account. *Billing managers* can manage your enterprise account's billing settings. Members and outside collaborators of organizations owned by your enterprise account are automatically members of the enterprise account, although they have no access to the enterprise account itself or its settings. For more information, see "[Roles in an enterprise](/admin/user-management/managing-users-in-your-enterprise/roles-in-an-enterprise)."

If an enterprise uses {% data variables.product.prodname_emus %}, members are provisioned as new user accounts on {% data variables.product.prodname_dotcom %} and are fully managed by the identity provider. The {% data variables.product.prodname_managed_users %} have read-only access to repositories that are not a part of their enterprise and cannot interact with users that are not also members of the enterprise. Within the organizations owned by the enterprise, the {% data variables.product.prodname_managed_users %} can be granted the same granular access levels available for regular organizations. For more information, see "[About {% data variables.product.prodname_emus %}]({% ifversion fpt %}/enterprise-cloud@latest{% endif %}/admin/authentication/managing-your-enterprise-users-with-your-identity-provider/about-enterprise-managed-users){% ifversion fpt %}" in the {% data variables.product.prodname_ghe_cloud %} documentation{% else %}."{% endif %}

{% data reusables.gated-features.enterprise-accounts %}

{% endif %}

## Further reading

- "[Types of {% data variables.product.prodname_dotcom %} accounts](/articles/types-of-github-accounts)"<|MERGE_RESOLUTION|>--- conflicted
+++ resolved
@@ -24,13 +24,8 @@
 
 ## Organization accounts
 
-<<<<<<< HEAD
-Organization members can have *owner*{% ifversion fpt %}, *billing manager*,{% endif %} or *member* roles. Owners have complete administrative access to your organization{% ifversion fpt %}, while billing managers can manage billing settings{% endif %}. Member is the default role for everyone else. You can manage access permissions for multiple members at a time with teams. For more information, see:
+Organization members can have *owner*{% ifversion fpt or ghec %}, *billing manager*,{% endif %} or *member* roles. Owners have complete administrative access to your organization{% ifversion fpt or ghec %}, while billing managers can manage billing settings{% endif %}. Member is the default role for everyone else. You can manage access permissions for multiple members at a time with teams. For more information, see:
 - "[Roles in an organization](/organizations/managing-peoples-access-to-your-organization-with-roles/roles-in-an-organization)"
-=======
-Organization members can have *owner*{% ifversion fpt or ghec %}, *billing manager*,{% endif %} or *member* roles. Owners have complete administrative access to your organization{% ifversion fpt or ghec %}, while billing managers can manage billing settings{% endif %}. Member is the default role for everyone else. You can manage access permissions for multiple members at a time with teams. For more information, see:
-- "[Permission levels for an organization](/articles/permission-levels-for-an-organization)"
->>>>>>> f1a8e0e5
 - "[Project board permissions for an organization](/articles/project-board-permissions-for-an-organization)"
 - "[Repository roles for an organization](/organizations/managing-access-to-your-organizations-repositories/repository-roles-for-an-organization)"
 - "[About teams](/articles/about-teams)"
