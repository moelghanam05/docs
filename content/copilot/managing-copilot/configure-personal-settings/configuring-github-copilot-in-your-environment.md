---
title: Configuring GitHub Copilot in your environment
shortTitle: Configure in your environment
intro: 'You can enable, configure, or disable {% data variables.product.prodname_copilot %} in a supported IDE.'
redirect_from:
  - /copilot/configuring-github-copilot/configuring-github-copilot-in-visual-studio
  - /copilot/configuring-github-copilot/configuring-github-copilot-in-visual-studio-code
  - /copilot/configuring-github-copilot/configuring-github-copilot-in-a-jetbrains-ide
  - /copilot/configuring-github-copilot/configuring-github-copilot-in-neovim
  - /copilot/configuring-github-copilot/configuring-github-copilot-in-your-environment
topics:
  - Copilot
versions:
  feature: copilot
---

{% jetbrains %}

## About {% data variables.product.prodname_copilot %} in JetBrains IDEs

If you use a JetBrains IDE, {% data variables.product.prodname_copilot %} can autocomplete code as you type. After installation, you can enable or disable {% data variables.product.prodname_copilot %}, and you can configure advanced settings within your IDE or on {% data variables.product.github %}. This article describes how to configure {% data variables.product.prodname_copilot %} in the IntelliJ IDE, but the user interfaces of other JetBrains IDEs may differ.

## Prerequisites

To configure {% data variables.product.prodname_copilot %} in a JetBrains IDE, you must install the {% data variables.product.prodname_copilot %} plugin. For more information, see [AUTOTITLE](/copilot/using-github-copilot/getting-started-with-github-copilot?tool=jetbrains).

## Using or rebinding keyboard shortcuts for {% data variables.product.prodname_copilot %}

You can use the default keyboard shortcuts for inline suggestions in your JetBrains IDE when using {% data variables.product.prodname_copilot %}. Alternatively, you can rebind the shortcuts to your preferred keyboard shortcuts for each specific command. For more information on rebinding keyboard shortcuts in your JetBrains IDE, see the JetBrains documentation. For example, you can view the [IntelliJ IDEA](https://www.jetbrains.com/help/idea/mastering-keyboard-shortcuts.html#choose-keymap) documentation.

### Keyboard shortcuts for macOS

| Action | Shortcut |
|:---|:---|
|Accept an inline suggestion|<kbd>Tab</kbd>|
|Dismiss an inline suggestion|<kbd>Esc</kbd>|
|Show next inline suggestion|<kbd>Option (⌥) or Alt</kbd>+<kbd>]</kbd>|
|Show previous inline suggestion|<kbd>Option (⌥) or Alt</kbd>+<kbd>[</kbd>|
|Trigger inline suggestion|<kbd>Option (⌥)</kbd>+<kbd>\\</kbd>|
|Open {% data variables.product.prodname_copilot %} (additional suggestions in separate pane)|<kbd>Option (⌥) or Alt</kbd>+<kbd>Return</kbd> |

### Keyboard shortcuts for Windows

| Action | Shortcut |
|:---|:---|
|Accept an inline suggestion|<kbd>Tab</kbd>|
|Dismiss an inline suggestion|<kbd>Esc</kbd>|
|Show next inline suggestion|<kbd>Alt</kbd>+<kbd>]</kbd>|
|Show previous inline suggestion|<kbd>Alt</kbd>+<kbd>[</kbd>|
|Trigger inline suggestion|<kbd>Alt</kbd>+<kbd>\\</kbd>|
|Open {% data variables.product.prodname_copilot %} (additional suggestions in separate pane)|<kbd>Alt</kbd>+<kbd>Enter</kbd> |

### Keyboard shortcuts for Linux

| Action | Shortcut |
|:---|:---|
|Accept an inline suggestion|<kbd>Tab</kbd>|
|Dismiss an inline suggestion|<kbd>Esc</kbd>|
|Show next inline suggestion|<kbd>Alt</kbd>+<kbd>]</kbd>|
|Show previous inline suggestion|<kbd>Alt</kbd>+<kbd>[</kbd>|
|Trigger inline suggestion|<kbd>Alt</kbd>+<kbd>\\</kbd>|
|Open {% data variables.product.prodname_copilot %} (additional suggestions in separate pane)|<kbd>Alt</kbd>+<kbd>Enter</kbd> |

## Enabling or disabling {% data variables.product.prodname_copilot %}

You can enable or disable {% data variables.product.prodname_copilot %} from within your JetBrains IDE. The {% data variables.product.prodname_copilot %} status icon in the bottom panel of the JetBrains window indicates whether {% data variables.product.prodname_copilot %} is enabled or disabled. When enabled, the icon is highlighted. When disabled, the icon is grayed out.

1. To enable or disable {% data variables.product.prodname_copilot %}, click the status icon in the bottom panel on the right of the JetBrains window.

    ![Screenshot of the bottom panel in a JetBrains IDE. The {% data variables.product.prodname_copilot %} status icon is outlined in dark orange.](/assets/images/help/copilot/status-icon-jetbrains.png)

1. If you are disabling {% data variables.product.prodname_copilot %}, you will be asked whether you want to disable it globally, or for the language of the file you are currently editing. To disable globally, click **Disable Completions**. Alternatively, click the language-specific button to disable {% data variables.product.prodname_copilot %} for the specified language.

    ![Screenshot of the menu to disable {% data variables.product.prodname_copilot %} globally or for the current language in a JetBrains IDE.](/assets/images/help/copilot/disable-copilot-global-or-language-jetbrains.png)

## Configuring advanced settings for {% data variables.product.prodname_copilot %}

You can manage advanced settings for {% data variables.product.prodname_copilot %} in your JetBrains IDE, such as how your IDE displays code completions, and which languages you want to enable or disable for {% data variables.product.prodname_copilot %}.

{% data reusables.copilot.jetbrains-settings %}
{% data reusables.copilot.jetbrains-languages-and-frameworks %}
1. Edit the settings according to your personal preferences.
   * To adjust the behavior and appearance of code suggestions, and whether to automatically check for updates, select or deselect the corresponding checkboxes.
   * If you have selected to receive automatic updates, you can choose whether to receive stable, but less frequent updates, or nightly updates, which may be less stable. Click the **Update channel** dropdown and select **Stable** for stable updates, or **Nightly** for nightly updates.

## Configuring language settings for {% data variables.product.prodname_copilot %}

You can specify which languages you want to activate or deactivate {% data variables.product.prodname_copilot %} for either in the IDE or by editing your `github-copilot.xml` file. If you make changes to language settings in your IDE, you can individually select and deselect the languages you want to activate or deactivate.

If you make changes to the language settings in your `github-copilot.xml` file, you can specify individual languages, or you can use a wildcard to activate or deactivate {% data variables.product.prodname_copilot %} for all languages. You can also specify exceptions, which will override the wild card setting for the specified languages. For example, you can deactivate {% data variables.product.prodname_copilot %} for all languages, except for Python and YAML. By default, when you install the {% data variables.product.prodname_copilot %} extension, {% data variables.product.prodname_copilot %} is activated for all languages.

### Configuring language settings in the IDE

{% data reusables.copilot.jetbrains-settings %}
{% data reusables.copilot.jetbrains-languages-and-frameworks %}
1. Under "Languages," select or deselect the checkboxes for the languages you want to activate or deactivate {% data variables.product.prodname_copilot %} for.
1. Click **Apply**, and then click **OK**.
1. Restart your JetBrains IDE for the changes to take effect.

### Editing your `github-copilot.xml` file

To configure language settings in the `github-copilot.xml` file, you must edit the `languageAllowList`. Every line you add to the `languageAllowList` must contain an entry key and a value. The entry key is the name of the language, or (`*`) for a wildcard. The value is either `true` or `false`. If the value is `true`, {% data variables.product.prodname_copilot %} is activated for the specified language. If the value is `false`, {% data variables.product.prodname_copilot %} is deactivated for the specified language.

The file is located in the following directory:

* **macOS:** `~/Library/Application Support/JetBrains/<product><version>/options/github-copilot.xml`
* **Windows:** `%APPDATA%\JetBrains\<product><version>\options\github-copilot.xml`
* **Linux:** `~/.config/JetBrains/<product><version>/options/github-copilot.xml`

For example, if you are using IntelliJ IDEA 2021.1 on macOS, the file is located at `~/Library/Application Support/JetBrains/IdeaIC2021.1/options/github-copilot.xml`.

The `github-copilot.xml` file might not be generated until you make a change to your default language configuration in the IDE's settings. If you cannot locate the file, you should try modifying the default language settings in the IDE. For more information, see [Configuring language settings in the IDE](#configuring-language-settings-in-the-ide).

Alternatively, you can create the file manually and save it in the location for your operating system listed above. For more information, see [Example language configurations](#example-language-configurations).

1. Open the `github-copilot.xml` file in a text editor.
1. Between the `<map>` tags, add the line or lines for the languages you want to activate or deactivate {% data variables.product.prodname_copilot %} for. For example, to deactivate {% data variables.product.prodname_copilot %} for all languages:

    ```xml copy
    <entry key="*" value="false" />
    ```

1. Save the changes to the `github-copilot.xml` file.
1. Restart your JetBrains IDE for the changes to take effect.

### Example language configurations

The default configuration of the `github-copilot.xml` file, which enables {% data variables.product.prodname_copilot %} for all languages is as follows:

```xml copy
<application>
  <component name="github-copilot">
    <languageAllowList>
      <map>
        <entry key="*" value="true" />
      </map>
    </languageAllowList>
  </component>
</application>
```

To deactivate {% data variables.product.prodname_copilot %} for all languages, the wildcard (`*`) value is changed to `false`:

```xml copy
<application>
  <component name="github-copilot">
    <languageAllowList>
      <map>
        <entry key="*" value="false" />
      </map>
    </languageAllowList>
  </component>
</application>
```

To specify languages individually, add an entry for each language you want to activate or deactivate {% data variables.product.prodname_copilot %} for. Specific language settings will override the wildcard. For example, to activate {% data variables.product.prodname_copilot %} for Python and YAML, and deactivate {% data variables.product.prodname_copilot %} for all other languages, add the following entries:

```xml copy
<application>
  <component name="github-copilot">
    <languageAllowList>
      <map>
        <entry key="*" value="false" />
        <entry key="Python" value="true" />
        <entry key="YAML" value="true" />
      </map>
    </languageAllowList>
  </component>
</application>
```

You can also add a configuration to make the `languageAllowList` readonly in the IDE's settings. This will prevent you from changing the language settings in the IDE. For example:

```xml copy
<application>
  <component name="github-copilot">
    <option name="languageAllowListReadOnly" value="true" />
    <languageAllowList>
      <map>
        <entry key="*" value="true" />
      </map>
    </languageAllowList>
  </component>
</application>
```

{% data reusables.copilot.dotcom-settings %}

## Further reading

* [{% data variables.product.prodname_copilot %} FAQ](https://github.com/features/copilot/#faq)

{% endjetbrains %}

{% visualstudio %}

## About {% data variables.product.prodname_copilot %} in {% data variables.product.prodname_vs %}

If you use {% data variables.product.prodname_vs %}, {% data variables.product.prodname_copilot %} can autocomplete code as you type. After installation, you can enable or disable {% data variables.product.prodname_copilot %}, and you can configure advanced settings within {% data variables.product.prodname_vs %} or on {% data variables.product.github %}.

## Prerequisites

To configure {% data variables.product.prodname_copilot %} in {% data variables.product.prodname_vs %}, you must install the {% data variables.product.prodname_copilot %} plugin. For more information, see [AUTOTITLE](/copilot/using-github-copilot/getting-started-with-github-copilot?tool=visualstudio).

## Using or rebinding keyboard shortcuts for {% data variables.product.prodname_copilot %}

You can use the default keyboard shortcuts in {% data variables.product.prodname_vs %} when using {% data variables.product.prodname_copilot %}. Alternatively, you can rebind the shortcuts in the Tools settings for {% data variables.product.prodname_vs %} using your preferred keyboard shortcuts for each specific command. You can search for each keyboard shortcut by its command name in the Keyboard Shortcuts editor.

### Using default keyboard shortcuts

| Action | Shortcut | Command name |
|:---|:---|:---|
|Show next inline suggestion|<kbd>Alt</kbd>+<kbd>.</kbd>|Edit.NextSuggestion|
|Show previous inline suggestion|<kbd>Alt</kbd>+<kbd>,</kbd>|Edit.PreviousSuggestion|

### Rebinding keyboard shortcuts

If you don't want to use the default keyboard shortcuts in {% data variables.product.prodname_vs %} when using {% data variables.product.prodname_copilot %}, you can rebind the shortcuts in the Keyboard editor using your preferred keyboard shortcuts for each specific command.

1. In the {% data variables.product.prodname_vs %} menu bar, under **Tools**, click **Options**.

   ![Screenshot of the {% data variables.product.prodname_vs %} menu bar. The "Tools" menu is expanded, and the "Options" item is highlighted with an orange outline.](/assets/images/help/copilot/vs-toolbar-options.png)

1. In the "Options" dialog, under **Environment**, click **Keyboard**.
1. Under "Show commands containing:", search for the command you want to rebind.

   ![Screenshot of the "Show commands containing" search bar. The string "tools.next" is entered in the search field.](/assets/images/help/copilot/vs-show-commands-containing.png)

1. Under "Press shortcut keys," type the shortcut you want to assign to the command, then click **Assign**.

   ![Screenshot of the fields for entering a new keyboard shortcut assignment.](/assets/images/help/copilot/vs-rebind-shortcut.png)

{% data reusables.copilot.enabling-or-disabling-vs %}

## Configuring ReSharper for {% data variables.product.prodname_copilot %}

If you use ReSharper, {% data variables.product.prodname_copilot %} may work best when you configure ReSharper to use {% data variables.product.prodname_copilot %}'s native IntelliSense. For more information about ReSharper, see the [ReSharper documentation](https://www.jetbrains.com/resharper/documentation/documentation.html)

1. In the {% data variables.product.prodname_vs %} menu bar, under **Extensions**, click **ReSharper**, then click **Options**.
1. In the "Options" dialog, under **Environment**, click **IntelliSense** and then click **General**.
1. Under "General" select **{% data variables.product.prodname_vs %}** and then click **Save**.

{% data reusables.copilot.dotcom-settings %}

## Further reading

* [{% data variables.product.prodname_copilot %} FAQ](https://github.com/features/copilot/#faq)

{% endvisualstudio %}

{% vscode %}

## About {% data variables.product.prodname_copilot %} in {% data variables.product.prodname_vscode %}

If you use {% data variables.product.prodname_vscode %}, you can use {% data variables.product.prodname_copilot %} to:
* Generate code
* Learn from the code {% data variables.product.prodname_copilot_short %} generates
* Help you configure your editor

You can learn more about scenarios and setup in the [{% data variables.product.prodname_vscode_shortname %} documentation](https://code.visualstudio.com/docs/copilot/overview#_use-cases-for-github-copilot-in-vs-code).

After you install the {% data variables.product.prodname_copilot %} extension, you can enable or disable it, and you can configure advanced settings within {% data variables.product.prodname_vscode %} or on {% data variables.product.github %}.

## Keyboard shortcuts for {% data variables.product.prodname_copilot %}

You can use the default keyboard shortcuts for {% data variables.product.prodname_copilot %} in {% data variables.product.prodname_copilot %}. Search keyboard shortcuts by command name in the Keyboard Shortcuts editor.

Alternatively, you can rebind the shortcut for each command in the Keyboard Shortcuts editor. For more information, see the [VS Code documentation on editing shortcuts](https://code.visualstudio.com/Docs/editor/keybindings).

### Keyboard shortcuts for macOS

| Action | Shortcut | Command name |
|:---|:---|:---|
|Accept an inline suggestion|<kbd>Tab</kbd>|editor.action.inlineSuggest.commit|
|Dismiss an inline suggestion|<kbd>Esc</kbd>|editor.action.inlineSuggest.hide|
|Show next inline suggestion| <kbd>Option (⌥)</kbd>+<kbd>]</kbd><br> |editor.action.inlineSuggest.showNext|
|Show previous inline suggestion| <kbd>Option (⌥)</kbd>+<kbd>[</kbd><br> |editor.action.inlineSuggest.showPrevious|
|Trigger inline suggestion| <kbd>Option (⌥)</kbd>+<kbd>\\</kbd><br> |editor.action.inlineSuggest.trigger|
|Open {% data variables.product.prodname_copilot %} (additional suggestions in separate pane)|<kbd>Ctrl</kbd>+<kbd>Return</kbd>|github.copilot.generate|
|Toggle {% data variables.product.prodname_copilot %} on/off|_No default shortcut_|github.copilot.toggleCopilot|

### Keyboard shortcuts for Windows

| Action | Shortcut | Command name |
|:---|:---|:---|
|Accept an inline suggestion|<kbd>Tab</kbd>|editor.action.inlineSuggest.commit|
|Dismiss an inline suggestion|<kbd>Esc</kbd>|editor.action.inlineSuggest.hide|
|Show next inline suggestion|<kbd>Alt</kbd>+<kbd>]</kbd> |editor.action.inlineSuggest.showNext|
|Show previous inline suggestion|<kbd>Alt</kbd>+<kbd>[</kbd>|editor.action.inlineSuggest.showPrevious|
|Trigger inline suggestion|<kbd>Alt</kbd>+<kbd>\\</kbd>|editor.action.inlineSuggest.trigger|
|Open {% data variables.product.prodname_copilot %} (additional suggestions in separate pane)|<kbd>Ctrl</kbd>+<kbd>Enter</kbd>|github.copilot.generate|
|Toggle {% data variables.product.prodname_copilot %} on/off|_No default shortcut_|github.copilot.toggleCopilot|

### Keyboard shortcuts for Linux

| Action | Shortcut | Command name |
|:---|:---|:---|
|Accept an inline suggestion|<kbd>Tab</kbd>|editor.action.inlineSuggest.commit|
|Dismiss an inline suggestion|<kbd>Esc</kbd>|editor.action.inlineSuggest.hide|
|Show next inline suggestion|<kbd>Alt</kbd>+<kbd>]</kbd> |editor.action.inlineSuggest.showNext|
|Show previous inline suggestion|<kbd>Alt</kbd>+<kbd>[</kbd>|editor.action.inlineSuggest.showPrevious|
|Trigger inline suggestion|<kbd>Alt</kbd>+<kbd>\\</kbd>|editor.action.inlineSuggest.trigger|
|Open {% data variables.product.prodname_copilot %} (additional suggestions in separate pane)|<kbd>Ctrl</kbd>+<kbd>Enter</kbd>|github.copilot.generate|
|Toggle {% data variables.product.prodname_copilot %} on/off|_No default shortcut_|github.copilot.toggleCopilot|

{% data reusables.copilot.enabling-or-disabling-in-vsc %}

## Enabling or disabling inline suggestions

You can choose to enable or disable inline suggestions for {% data variables.product.prodname_copilot %} in {% data variables.product.prodname_vscode %}.

{% data reusables.copilot.vscode-settings %}
1. In the left-side panel of the settings tab, click **Extensions** and then select **{% data variables.product.prodname_copilot_short %}**.
1. Under "Inline Suggest:Enable," select or deselect the checkbox to enable or disable inline suggestions.

## Enabling {% data variables.copilot.next_edit_suggestions %}

You can enable {% data variables.copilot.next_edit_suggestions %} via the {% data variables.product.prodname_vscode_shortname %} setting `github.copilot.nextEditSuggestions.enabled`. For more detailed instructions, see [Enabling edit suggestions](https://code.visualstudio.com/docs/copilot/ai-powered-suggestions#_enabling-edit-suggestions) in the {% data variables.product.prodname_vscode_shortname %} documentation.

{% data reusables.copilot.editor-preview-settings %}

## Enabling or disabling {% data variables.product.prodname_copilot %} for specific languages

You can specify which languages you want to enable or disable {% data variables.product.prodname_copilot %} for.

1. From the {% data variables.product.prodname_vscode %}, click the **Extensions** tab, then navigate to the **Copilot** section. For more information, see [Enabling or disabling inline suggestions](#enabling-or-disabling-inline-suggestions).
1. Under "Enable or disable {% data variables.product.prodname_copilot_short %} for specified languages," click **Edit in settings.json**.
1. In the _settings.json_ file, add or remove the languages you want to enable or disable {% data variables.product.prodname_copilot %} for. For example, to enable Python in {% data variables.product.prodname_copilot %}, add `"python": true` to the list, ensuring there is a trailing comma after all but the last list item.

    ```json
    {
        "editor.inlineSuggest.enabled": true,
        "github.copilot.enable": {
            "*": true,
            "yaml": false,
            "plaintext": false,
            "markdown": true,
            "javascript": true,
            "python": true
        }
    }
    ```

## Revoking {% data variables.product.prodname_copilot %} authorization

{% data variables.product.prodname_vscode %} retains authorization to use {% data variables.product.prodname_copilot %} through a particular {% data variables.product.prodname_dotcom %} account. If you want to prevent your {% data variables.product.prodname_dotcom %} account being used for {% data variables.product.prodname_copilot %} on a device you no longer have access to, you can revoke authorization and then go through the authorization process again. The device you previously used will not have the new authorization.

{% data reusables.user-settings.access_settings %}
{% data reusables.user-settings.access_applications %}
{% data reusables.user-settings.access_authorized_oauth_apps %}
1. Click the **...** next to **{% data variables.product.prodname_dotcom %} for {% data variables.product.prodname_vscode_shortname %}** and click **Revoke**.
{% data reusables.user-settings.access_authorized_github_apps %}
1. If the **{% data variables.product.prodname_copilot %}** extension is listed, click **Revoke**.

After revoking authorization, {% data variables.product.prodname_vscode %} will be able to continue using {% data variables.product.prodname_copilot %} in a current session for a maximum of 30 minutes. After that time, you will need to reauthorize {% data variables.product.prodname_copilot %} for use in {% data variables.product.prodname_vscode %} again.

## Re-authorizing {% data variables.product.prodname_copilot %}

After you have revoked authorization, if you want to continue using {% data variables.product.prodname_copilot %}, you will need to complete the reauthorization process.

1. In the bottom left corner of {% data variables.product.prodname_vscode %}, click the **Accounts** icon, hover over your username, and click **Sign out**.

   ![Screenshot of the menu in {% data variables.product.prodname_vscode %}. The "Sign out" option is outlined in dark orange.](/assets/images/help/copilot/vsc-sign-out.png)

1. In the "{% data variables.product.prodname_vscode %}" pop-up, click **Sign Out**.

1. In the bottom left corner of {% data variables.product.prodname_vscode %}, click the **Accounts** icon, hover over your username, and click **Sign in with {% data variables.product.prodname_dotcom %} to use {% data variables.product.prodname_copilot %}**.

   ![Screenshot of the accounts menu in {% data variables.product.prodname_vscode %}. The "Sign in with {% data variables.product.prodname_dotcom %} to use {% data variables.product.prodname_copilot %} (1)" option is outlined in dark orange.](/assets/images/help/copilot/vsc-sign-in.png)

1. In your browser, {% data variables.product.prodname_dotcom %} will request the necessary permissions for {% data variables.product.prodname_copilot %}. To approve these permissions, click **Continue**.
1. In the "Open {% data variables.product.prodname_vscode %}?" pop-up, click **Open {% data variables.product.prodname_vscode %}**.

{% data reusables.copilot.dotcom-settings %}

## Further reading

* [{% data variables.product.prodname_copilot %} in VS Code](https://code.visualstudio.com/docs/copilot/overview)
* [{% data variables.product.prodname_copilot %} FAQ](https://github.com/features/copilot/#faq)

{% endvscode %}

{% vimneovim %}

## Configuring {% data variables.product.prodname_copilot %} in Vim/Neovim

For guidance on configuring {% data variables.product.prodname_copilot %} in Vim/Neovim, invoke the {% data variables.product.prodname_copilot %} documentation in Vim/Neovim by running the following command:

    :help copilot

## Rebinding keyboard shortcuts

You can rebind the keyboard shortcuts in Vim/Neovim when using {% data variables.product.prodname_copilot %} to use your preferred keyboard shortcuts for each specific command. For more information, see the [Map](https://neovim.io/doc/user/map.html) article in the Neovim documentation.

{% data reusables.copilot.dotcom-settings %}

## Further reading

* [{% data variables.product.prodname_copilot %} FAQ](https://github.com/features/copilot/#faq)

{% endvimneovim %}

{% xcode %}

## About {% data variables.product.prodname_copilot %} in Xcode

If you use Xcode, {% data variables.product.prodname_copilot %} can autocomplete code as you type. After installation, you can enable or disable {% data variables.product.prodname_copilot %}, and you can configure advanced settings within Xcode or on {% data variables.product.github %}.

## Prerequisites

To configure {% data variables.product.prodname_copilot %} for Xcode, you must install the {% data variables.product.prodname_copilot %} extension. See [AUTOTITLE](/copilot/managing-copilot/configure-personal-settings/installing-the-github-copilot-extension-in-your-environment?tool=xcode).

## Using or rebinding keyboard shortcuts for {% data variables.product.prodname_copilot %}

You can use the default keyboard shortcuts for inline suggestions in Xcode when using {% data variables.product.prodname_copilot %}. Alternatively, you can rebind the shortcuts to your preferred keyboard shortcuts for each specific command.

### Default keyboard shortcuts

| Action | Shortcut |
|:---|:---|
|Accept the first line of a suggestion|<kbd>Tab</kbd>|
|View full suggestion|Hold <kbd>Option</kbd>|
|Accept full suggestion|<kbd>Option</kbd>+<kbd>Tab</kbd>|

### Rebinding keyboard shortcuts

If you don't want to use the default keyboard shortcuts for {% data variables.product.prodname_copilot %}, you can rebind the shortcuts in the Key Bindings editor and use your preferred keyboard shortcuts.

If you want to use something besides <kbd>Tab</kbd> to accept the first line of a suggestion, you need to disable the "Accept suggestions with Tab" option in the advanced settings in the {% data variables.product.prodname_copilot %} for Xcode application. Additionally, we currently only support the <kbd>Option</kbd> key for the "View full suggestion" action.

1. In the Xcode menu bar, click **Settings**.
1. Click **Key Bindings** and search for "{% data variables.product.prodname_copilot_short %}" to find the commands you want to rebind.

## Enabling or disabling {% data variables.product.prodname_copilot %}

You can enable or disable the {% data variables.product.prodname_copilot %} extension from within the application.

1. Open the {% data variables.product.prodname_copilot %} extension application.
1. At the top of the application window, click **Advanced**.
1. In the "Suggestion Settings" section, use the "Request suggestions while typing" toggle to enable or disable the extension.

## Automatically updating {% data variables.product.prodname_copilot %} for Xcode

You can configure the {% data variables.product.prodname_copilot %} extension to automatically check for updates.

1. Open the {% data variables.product.prodname_copilot %} extension application.
1. Select **Automatically check for updates**.

After updating the extension, Xcode must be restarted for the changes to take effect.

{% data reusables.copilot.dotcom-settings %}

{% endxcode %}

{% eclipse %}

## About {% data variables.product.prodname_copilot %} in Eclipse

<<<<<<< HEAD
If you use Eclipse, {% data variables.product.prodname_copilot %} can provide code suggestions as you work in the IDE. And you can use the {% data variables.product.prodname_copilot_chat_short %} panel to work with {% data variables.product.prodname_copilot_short %} as your AI pair programmer.
=======
If you use Eclipse, {% data variables.product.prodname_copilot %} can provide code suggestions as you work in the IDE.
>>>>>>> 33369cc7

After you install {% data variables.product.prodname_copilot %} in Eclipse, you can enable or disable it, and you can configure advanced settings within the IDE.

## Prerequisites

To configure {% data variables.product.prodname_copilot %} in Eclipse, you must install the {% data variables.product.prodname_copilot %} extension. See [AUTOTITLE](/copilot/configuring-github-copilot/installing-the-github-copilot-extension-in-your-environment?tool=eclipse).

## Using or rebinding keyboard shortcuts for {% data variables.product.prodname_copilot %}

You can use the default keyboard shortcuts for inline suggestions in Eclipse when using {% data variables.product.prodname_copilot %}. Alternatively, you can rebind the shortcuts to your preferred keyboard shortcuts for each specific command.

## Rebinding keyboard shortcuts

If you don't want to use the default keyboard shortcuts for {% data variables.product.prodname_copilot %}, you can rebind the shortcuts in the Key Bindings editor and use your preferred keyboard shortcuts.

1. In the IDE, click **{% octicon "copilot" aria-hidden="true" %} {% data variables.product.prodname_copilot_short %}** to open the menu.
1. Click **Edit Keyboard Shortcuts...** to rebind the shortcuts.

## Settings and configurations

For advanced settings, you can set auto-completion behavior, configure proxy, and assign a {% data variables.product.prodname_enterprise %} authentication endpoint.

{% data reusables.copilot.dotcom-settings %}

{% endeclipse %}<|MERGE_RESOLUTION|>--- conflicted
+++ resolved
@@ -456,11 +456,7 @@
 
 ## About {% data variables.product.prodname_copilot %} in Eclipse
 
-<<<<<<< HEAD
 If you use Eclipse, {% data variables.product.prodname_copilot %} can provide code suggestions as you work in the IDE. And you can use the {% data variables.product.prodname_copilot_chat_short %} panel to work with {% data variables.product.prodname_copilot_short %} as your AI pair programmer.
-=======
-If you use Eclipse, {% data variables.product.prodname_copilot %} can provide code suggestions as you work in the IDE.
->>>>>>> 33369cc7
 
 After you install {% data variables.product.prodname_copilot %} in Eclipse, you can enable or disable it, and you can configure advanced settings within the IDE.
 
