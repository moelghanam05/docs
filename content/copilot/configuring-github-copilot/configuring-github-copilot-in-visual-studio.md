---
title: Configuring GitHub Copilot in Visual Studio
<<<<<<< HEAD
intro: 'You can enable, configure, and disable {% data variables.product.prodname_copilot %} in Visual Studio.'
product: '{% data reusables.gated-features.copilot %}'
topics:
  - copilot
versions:
  feature: 'copilot'
shortTitle: Visual Studio
---

## Keyboard shortcuts for {% data variables.product.prodname_copilot %}

You can use the default keyboard shortcuts in Visual Studio when using {% data variables.product.prodname_copilot %}. Alternatively, you can rebind the shortcuts in the Tools settings for Visual Studio using your preferred keyboard shortcuts for each specific command. You can search for each keyboard shortcut by its command name in the Keyboard Shortcuts editor.

| Action | Shortcut | Command name |
|:---|:---:|:---:|
|Show next inline suggestion|`Ctrl`+`Alt`+`]`|Tools.Nextsuggestion|
|Show previous inline suggestion|`Ctrl`+`Alt`+`[`|Tools.Previoussuggestion|
|Trigger inline suggestion|`Ctrl`+`Alt`+`\`|Edit.Copilot.TriggerInlineSuggestion|

## Rebinding keyboard shortcuts

1. In the Visual Studio toolbar, under **Tools**, click **Options**.
   ![Screenshot of the Options option in the Visual Studio toolbar](/assets/images/help/copilot/vs-toolbar-options.png)
1. In the "Options" dialog, under **Environment**, click **Keyboard**.
   ![Screenshot of the Keyboard option in the "Options" dialog](/assets/images/help/copilot/vs-options-dialogue.png)
1. Under "Show commands containing:", search for the command you want to rebind.
   ![Screenshot of the show commands containing searchbar](/assets/images/help/copilot/vs-show-commands-containing.png)
1. Under "Press shortcut keys" type the shorcut you want to assign to the command and click **Assign**.
   ![Screenshot of the keyboard shortcut assignment](/assets/images/help/copilot/vs-rebind-shortcut.png)

## Enabling and disabling {% data variables.product.prodname_copilot %}

The {% data variables.product.prodname_copilot %} status icon in the bottom panel of the {% data variables.product.prodname_vs %} window indicates whether {% data variables.product.prodname_copilot %} is enabled or disabled. When enabled, the background color of the icon will match the color of the status bar. When disabled, it will have a diagonal line through it.

1. To enable or disable {% data variables.product.prodname_copilot %}, click the {% data variables.product.prodname_copilot %} icon in the bottom panel of the {% data variables.product.prodname_vs %} window.
  ![Screenshot of editor margin in Visual Studio with the GitHub Copilot icon emphasized](/assets/images/help/copilot/editor-margin-visual-studio.png)
1. If you are disabling {% data variables.product.prodname_copilot %}, you will be asked whether you want to disable it globally, for the file you are currently editing, or for the current file type. 

## Configuring ReSharper for {% data variables.product.prodname_copilot %}

If you use ReSharper, {% data variables.product.prodname_copilot %} may work best when you configure ReSharper to use the Visual Studio native IntelliSense.

1. In the Visual Studio toolbar, under **Tools**, click **Options**.
   ![Screenshot of the Options option in the Visual Studio toolbar](/assets/images/help/copilot/vs-toolbar-options.png)
1. In the "Options" dialog, under **Environment**, click **IntelliSense** and then click **General.
    ![Screenshot of the IntelliSense option in the "Options" dialog](/assets/images/help/copilot/vs-options-intellisense.png)
1. Under "General" select **Visual Studio** and then click **Save**.
=======
intro: 'ADD INTRO.'
versions:
  feature: 'copilot'
topics: 
  - Copilot
---
>>>>>>> bbe814e1
<|MERGE_RESOLUTION|>--- conflicted
+++ resolved
@@ -1,13 +1,12 @@
 ---
 title: Configuring GitHub Copilot in Visual Studio
-<<<<<<< HEAD
 intro: 'You can enable, configure, and disable {% data variables.product.prodname_copilot %} in Visual Studio.'
 product: '{% data reusables.gated-features.copilot %}'
-topics:
-  - copilot
 versions:
   feature: 'copilot'
 shortTitle: Visual Studio
+topics: 
+  - Copilot
 ---
 
 ## Keyboard shortcuts for {% data variables.product.prodname_copilot %}
@@ -47,12 +46,4 @@
    ![Screenshot of the Options option in the Visual Studio toolbar](/assets/images/help/copilot/vs-toolbar-options.png)
 1. In the "Options" dialog, under **Environment**, click **IntelliSense** and then click **General.
     ![Screenshot of the IntelliSense option in the "Options" dialog](/assets/images/help/copilot/vs-options-intellisense.png)
-1. Under "General" select **Visual Studio** and then click **Save**.
-=======
-intro: 'ADD INTRO.'
-versions:
-  feature: 'copilot'
-topics: 
-  - Copilot
----
->>>>>>> bbe814e1
+1. Under "General" select **Visual Studio** and then click **Save**.