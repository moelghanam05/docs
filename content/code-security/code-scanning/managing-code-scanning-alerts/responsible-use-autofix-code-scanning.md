--- conflicted
+++ resolved
@@ -54,11 +54,7 @@
 
 Any {% data variables.product.prodname_copilot_autofix_short %} suggestions are generated and stored within the {% data variables.product.prodname_code_scanning %} backend. They are displayed as suggestions. No user interaction is needed beyond enabling {% data variables.product.prodname_code_scanning %} on the codebase and creating a pull request.
 
-<<<<<<< HEAD
 The process of generating fixes does not gather or utilize any customer data beyond the scope outlined above. Therefore, the use of this feature is governed by the existing terms and conditions associated with {% data variables.product.prodname_GH_advanced_security %}. Moreover, data handled by {% data variables.product.prodname_copilot_autofix_short %} is strictly not employed for LLM training purposes. For more information on {% data variables.product.prodname_GH_advanced_security %} terms and conditions, see "[AUTOTITLE](/free-pro-team@latest/site-policy/github-terms/github-terms-for-additional-products-and-features#advanced-security){% ifversion fpt %}."{% else %} in the Free, Pro, & Team documentation.{% endif %}
-=======
-The process of generating fixes does not gather or utilize any customer data beyond the scope outlined above. Therefore, the use of this feature is governed by the existing terms and conditions associated with {% data variables.product.prodname_GH_advanced_security %}. Moreover, data handled by {% data variables.product.prodname_copilot_autofix_short %} is strictly not employed for LLM training purposes. For more information on  {% data variables.product.prodname_GH_advanced_security %} terms and conditions, see [AUTOTITLE](/free-pro-team@latest/site-policy/github-terms/github-terms-for-additional-products-and-features#advanced-security){% ifversion fpt %}.{% else %} in the Free, Pro, & Team documentation.{% endif %}
->>>>>>> ec8b727a
 
 ## Quality of suggestions
 
