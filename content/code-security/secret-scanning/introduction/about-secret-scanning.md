--- conflicted
+++ resolved
@@ -54,13 +54,7 @@
 
 * **Review:** When a secret is detected, you'll need to review the alert details provided.
 
-<<<<<<< HEAD
-* **Remediation:** You then need to take appropriate actions to remediate the exposure. This might include:
-  * Rotating the affected credential to ensure it is no longer usable.
-  * Removing the secret from the repository's history (using tools like `git-filter-repo` or {% data variables.product.prodname_dotcom %}'s built-in features).
-=======
 * **Remediation:** You then need to take appropriate action to remediate the exposure. This should always include rotating the affected credential to ensure it is no longer usable.  It may also include removing the secret from the repository's history (using tools like `git-filter-repo`; see "[AUTOTITLE](/authentication/keeping-your-account-and-data-secure/removing-sensitive-data-from-a-repository) for more details") though this will likely involve a heavy cost in time and effort, and is usually unnecessary if the credentials have been revoked.
->>>>>>> 57176506
 
 * **Monitoring:** It's good practice to regularly audit and monitor your repositories to ensure no other secrets are exposed.
 
