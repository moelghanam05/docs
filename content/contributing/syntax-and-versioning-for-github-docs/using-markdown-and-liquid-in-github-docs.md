--- conflicted
+++ resolved
@@ -360,22 +360,14 @@
 ```
 
 When viewed on {% data variables.product.prodname_dotcom_the_website %} docs, the link gets rendered with the language code:
-<<<<<<< HEAD
-``` <!-- markdownlint-disable-line fenced-code-language -->
-=======
-
-```
->>>>>>> 82a399dd
+
+``` <!-- markdownlint-disable-line fenced-code-language -->
 /en/github/writing-on-github/creating-a-saved-reply
 ```
 
 and when viewed on {% data variables.product.prodname_ghe_server %} docs, the version is included as well:
-<<<<<<< HEAD
-``` <!-- markdownlint-disable-line fenced-code-language -->
-=======
-
-```
->>>>>>> 82a399dd
+
+``` <!-- markdownlint-disable-line fenced-code-language -->
 /en/enterprise-server@2.20/github/writing-on-github/creating-a-saved-reply
 ```
 
