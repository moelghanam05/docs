--- conflicted
+++ resolved
@@ -88,13 +88,8 @@
 | [Mark a draft pull request as ready for review](/pull-requests/collaborating-with-pull-requests/proposing-changes-to-your-work-with-pull-requests/changing-the-stage-of-a-pull-request) | | | **X** | **X** | **X** |
 | [Convert a pull request to a draft](/pull-requests/collaborating-with-pull-requests/proposing-changes-to-your-work-with-pull-requests/changing-the-stage-of-a-pull-request) | | | **X** | **X** | **X** |
 | Submit reviews that affect a pull request's mergeability | | | **X** | **X** | **X** |
-<<<<<<< HEAD
 | [Apply suggested changes](/pull-requests/collaborating-with-pull-requests/reviewing-changes-in-pull-requests/incorporating-feedback-in-your-pull-request) to pull requests | | | **X** | **X** | **X** |
-| Create [status checks](/pull-requests/collaborating-with-pull-requests/collaborating-on-repositories-with-code-quality-features/about-status-checks) | | | **X** | **X** | **X** |{% ifversion fpt %}
-=======
-| [Apply suggested changes](/articles/incorporating-feedback-in-your-pull-request) to pull requests | | | **X** | **X** | **X** |
-| Create [status checks](/articles/about-status-checks) | | | **X** | **X** | **X** |{% ifversion fpt or ghec %}
->>>>>>> 1f712068
+| Create [status checks](/pull-requests/collaborating-with-pull-requests/collaborating-on-repositories-with-code-quality-features/about-status-checks) | | | **X** | **X** | **X** |{% ifversion fpt or ghec %}
 | Create, edit, run, re-run, and cancel [GitHub Actions workflows](/actions/automating-your-workflow-with-github-actions/) | | | **X** | **X** | **X** |{% endif %}
 | Create and edit releases | | | **X** | **X** | **X** |
 | View draft releases | | | **X** | **X** | **X** |
