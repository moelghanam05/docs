--- conflicted
+++ resolved
@@ -79,14 +79,9 @@
 
   By using pre-release software, you agree to be contacted by GitHub and Microsoft regarding your participation in the technical preview, including email request(s) for feedback about the software.
 
-<<<<<<< HEAD
-## 9. No Warranties.
-You bear the sole risk of using the pre-release software.
-=======
 ## 9. No Warranties. 
 
 You bear the sole risk of using the pre-release software. 
->>>>>>> 72c5f0c3
 
   The pre-release software is licensed “as is” without any warranty of any kind or sort, whether such warranty would be express, implied, or statutory. To the extent permitted under your local laws, GitHub and Microsoft disclaim all warranties in the pre-release software, including implied warranties of merchantability, fitness for a particular purpose, title, quiet enjoyment, accuracy, course of dealing, usage of trade, and non-infringement.
 
