---
title: Creating a pre-receive hook script
intro: Use pre-receive hook scripts to create requirements for accepting or rejecting a push based on the contents.
redirect_from:
  - /enterprise/admin/developer-workflow/creating-a-pre-receive-hook-script
  - /enterprise/admin/policies/creating-a-pre-receive-hook-script
  - /admin/policies/creating-a-pre-receive-hook-script
versions:
  ghes: '*'
type: how_to
topics:
  - Enterprise
  - Policies
  - Pre-receive hooks
shortTitle: Pre-receive hook scripts
---

{% data reusables.enterprise_site_admin_settings.pre-receive-hook-examples %}

## Writing a pre-receive hook script
A pre-receive hook script executes in a pre-receive hook environment on {% data variables.location.product_location %}. When you create a pre-receive hook script, consider the available input, output, exit status, and environment variables.

### Input (`stdin`)
After a push occurs and before any refs are updated for the remote repository, the `git-receive-pack` process on {% data variables.location.product_location %} invokes the pre-receive hook script. Standard input for the script, `stdin`, is a string containing a line for each ref to update. Each line contains the old object name for the ref, the new object name for the ref, and the full name of the ref.

```
<old-value> SP <new-value> SP <ref-name> LF
```

This string represents the following arguments.

| Argument | Description     |
| :------------- | :------------- |
| `<old-value>` | Old object name stored in the ref.<br> When you create a new ref, the value is 40 zeroes. |
| `<new-value>` | New object name to be stored in the ref.<br> When you delete a ref, the value is 40 zeroes. |
| `<ref-name>`  | The full name of the ref. |

For more information about `git-receive-pack`, see "[git-receive-pack](https://git-scm.com/docs/git-receive-pack)" in the Git documentation. For more information about refs, see "[Git References](https://git-scm.com/book/en/v2/Git-Internals-Git-References)" in *Pro Git*.

### Output (`stdout`)

The standard output for the script, `stdout`, is passed back to the client. Any `echo` statements will be visible to the user on the command line or in the user interface.

### Exit status

The exit status of a pre-receive script determines if the push will be accepted.

| Exit-status value | Action |
| :- | :- |
| 0 | The push will be accepted. |
| non-zero | The push will be rejected. |

### Environment variables

In addition to the standard input for your pre-receive hook script, `stdin`, {% data variables.product.prodname_ghe_server %} makes the following variables available in the Bash environment for your script's execution. For more information about `stdin` for your pre-receive hook script, see "[Input (`stdin`)](#input-stdin)."

Different environment variables are available to your pre-receive hook script depending on what triggers the script to run.

- [Always available](#always-available)
- [Available for pushes from the web interface or API](#available-for-pushes-from-the-web-interface-or-api)
- [Available for pull request merges](#available-for-pull-request-merges)
- [Available for pushes using SSH authentication](#available-for-pushes-using-ssh-authentication)

#### Always available

The following variables are always available in the pre-receive hook environment.

| Variable | Description | Example value |
| :- | :- | :- |
|  <pre>$GIT_DIR</pre> | Path to the remote repository on the instance | /data/user/repositories/a/ab/<br>a1/b2/34/100001234/1234.git |
|  <pre>$GIT_PUSH_OPTION_COUNT</pre> | The number of push options that were sent by the client with `--push-option`. For more information, see "[git-push](https://git-scm.com/docs/git-push#Documentation/git-push.txt---push-optionltoptiongt)" in the Git documentation. | 1 |
<<<<<<< HEAD
| <pre>$GIT\_PUSH\_OPTION\_N</pre> | Where NUMBER is an integer starting at 0, this variable contains the push option string that was sent by the client. The first option that was sent is stored in `GIT_PUSH_OPTION_0`, the second option that was sent is stored in `GIT_PUSH_OPTION_1`, and so on. For more information about push options, see "[git-push](https://git-scm.com/docs/git-push#git-push---push-optionltoptiongt)" in the Git documentation. | abcd |{% ifversion ghes %}
=======
| <pre>$GIT\_PUSH\_OPTION\_N</pre> | Where N is an integer starting at 0, this variable contains the push option string that was sent by the client. The first option that was sent is stored in `GIT_PUSH_OPTION_0`, the second option that was sent is stored in `GIT_PUSH_OPTION_1`, and so on. For more information about push options, see "[git-push](https://git-scm.com/docs/git-push#git-push---push-optionltoptiongt)" in the Git documentation. | abcd |{% ifversion ghes %}
>>>>>>> fbc00d81
|  <pre>$GIT_USER_AGENT</pre> | User-agent string sent by the Git client that pushed the changes | git/2.0.0{% endif %}
|  <pre>$GITHUB_REPO_NAME</pre> | Name of the repository being updated in NAME/OWNER format | octo-org/hello-enterprise |
|  <pre>$GITHUB_REPO_PUBLIC</pre> | Boolean representing whether the repository being updated is public | <ul><li>true: Repository's visibility is public</li><li>false: Repository's visibility is private or internal</li></ul>
|  <pre>$GITHUB_USER_IP</pre> | IP address of client that initiated the push | 192.0.2.1 |
|  <pre>$GITHUB_USER_LOGIN</pre> | Username for account that initiated the push | octocat |

#### Available for pushes from the web interface or API

The `$GITHUB_VIA` variable is available in the pre-receive hook environment when the ref update that triggers the hook occurs via either the web interface or the API for {% data variables.product.prodname_ghe_server %}. The value describes the action that updated the ref.

| Value | Action | More information |
| :- | :- | :- |
| <pre>auto-merge deployment api</pre> | Automatic merge of the base branch via a deployment created with the API | "[AUTOTITLE](/rest/deployments#create-a-deployment)" in the REST API documentation |
| <pre>blob#save</pre> | Change to a file's contents in the web interface | "[AUTOTITLE](/repositories/working-with-files/managing-files/editing-files)" |
| <pre>branch merge api</pre> | Merge of a branch via the API | "[AUTOTITLE](/rest/branches#merge-a-branch)" in the REST API documentation |
| <pre>branches page delete button</pre> | Deletion of a branch in the web interface | "[AUTOTITLE](/pull-requests/collaborating-with-pull-requests/proposing-changes-to-your-work-with-pull-requests/creating-and-deleting-branches-within-your-repository#deleting-a-branch)" |
| <pre>git refs create api</pre> | Creation of a ref via the API | "[AUTOTITLE](/rest/git#create-a-reference)" in the REST API documentation |
| <pre>git refs delete api</pre> | Deletion of a ref via the API | "[AUTOTITLE](/rest/git#delete-a-reference)" in the REST API documentation |
| <pre>git refs update api</pre> | Update of a ref via the API | "[AUTOTITLE](/rest/git#update-a-reference)" in the REST API documentation |
| <pre>git repo contents api</pre> | Change to a file's contents via the API | "[AUTOTITLE](/rest/repos#create-or-update-file-contents)" in the REST API documentation |
{%- ifversion ghes %}
| `merge ` | Merge of a pull request using auto-merge | "[AUTOTITLE](/pull-requests/collaborating-with-pull-requests/incorporating-changes-from-a-pull-request/automatically-merging-a-pull-request)" |
{%- endif %}
| <pre>merge base into head</pre> | Update of the topic branch from the base branch when the base branch requires strict status checks (via **Update branch** in a pull request, for example) | "[AUTOTITLE](/repositories/configuring-branches-and-merges-in-your-repository/defining-the-mergeability-of-pull-requests/about-protected-branches#require-status-checks-before-merging)" |
| <pre>pull request branch delete button</pre> | Deletion of a topic branch from a pull request in the web interface | "[AUTOTITLE](/repositories/configuring-branches-and-merges-in-your-repository/managing-branches-in-your-repository/deleting-and-restoring-branches-in-a-pull-request#deleting-a-branch-used-for-a-pull-request)" |
| <pre>pull request branch undo button</pre> | Restoration of a topic branch from a pull request in the web interface | "[AUTOTITLE](/repositories/configuring-branches-and-merges-in-your-repository/managing-branches-in-your-repository/deleting-and-restoring-branches-in-a-pull-request#restoring-a-deleted-branch)" |
| <pre>pull request merge api</pre> | Merge of a pull request via the API | "[AUTOTITLE](/rest/pulls#merge-a-pull-request)" in the REST API documentation |
| <pre>pull request merge button</pre> | Merge of a pull request in the web interface | "[AUTOTITLE](/pull-requests/collaborating-with-pull-requests/incorporating-changes-from-a-pull-request/merging-a-pull-request#merging-a-pull-request-on-github)" |
| <pre>pull request revert button</pre> | Revert of a pull request | "[AUTOTITLE](/pull-requests/collaborating-with-pull-requests/incorporating-changes-from-a-pull-request/reverting-a-pull-request)" |
| <pre>releases delete button</pre> | Deletion of a release | "[AUTOTITLE](/repositories/releasing-projects-on-github/managing-releases-in-a-repository#deleting-a-release)" |
| <pre>stafftools branch restore</pre> | Restoration of a branch from the site admin dashboard | "[AUTOTITLE](/admin/configuration/configuring-your-enterprise/site-admin-dashboard#repositories)" |
| <pre>tag create api</pre> | Creation of a tag via the API | "[AUTOTITLE](/rest/git#create-a-tag-object)" in the REST API documentation |
| <pre>slumlord (#SHA)</pre> | Commit via Subversion | "[AUTOTITLE](/get-started/working-with-subversion-on-github/support-for-subversion-clients#making-commits-to-subversion)" |
| <pre>web branch create</pre> | Creation of a branch via the web interface | "[AUTOTITLE](/pull-requests/collaborating-with-pull-requests/proposing-changes-to-your-work-with-pull-requests/creating-and-deleting-branches-within-your-repository#creating-a-branch)" |

#### Available for pull request merges

The following variables are available in the pre-receive hook environment when the push that triggers the hook is a push due to the merge of a pull request.

| Variable | Description | Example value |
| :- | :- | :- |
|  <pre>$GITHUB_PULL_REQUEST_AUTHOR_LOGIN</pre> | Username of account that authored the pull request | octocat |
|  <pre>$GITHUB_PULL_REQUEST_HEAD</pre> | The name of the pull request's topic branch, in the format `USERNAME:BRANCH` | <nobr>octocat:fix-bug</nobr> |
|  <pre>$GITHUB_PULL_REQUEST_BASE</pre> | The name of the pull request's base branch, in the format `USERNAME:BRANCH` | octocat:main |

#### Available for pushes using SSH authentication

| Variable | Description | Example value |
| :- | :- | :- |
|  <pre>$GITHUB_PUBLIC_KEY_FINGERPRINT</pre> | The public key fingerprint for the user who pushed the changes | a1:b2:c3:d4:e5:f6:g7:h8:i9:j0:k1:l2:m3:n4:o5:p6 |

## Setting permissions and pushing a pre-receive hook to {% data variables.product.prodname_ghe_server %}

A pre-receive hook script is contained in a repository on {% data variables.location.product_location %}. A site administrator must take into consideration the repository permissions and ensure that only the appropriate users have access.

We recommend consolidating hooks to a single repository. If the consolidated hook repository is public, the `README.md` can be used to explain policy enforcements. Also, contributions can be accepted via pull requests. However, pre-receive hooks can only be added from the default branch. For a testing workflow, forks of the repository with configuration should be used.

1. For Mac users, ensure the scripts have execute permissions:

   ```shell
   $ sudo chmod +x SCRIPT_FILE.sh
   ```
   For Windows users, ensure the scripts have execute permissions:

   ```shell
   git update-index --chmod=+x SCRIPT_FILE.sh
   ```

2. Commit and push to the designated repository for pre-receive hooks on {% data variables.location.product_location %}.

   ```shell
   $ git commit -m "YOUR COMMIT MESSAGE"
   $ git push
   ```

3. [Create the pre-receive hook](/admin/policies/enforcing-policy-with-pre-receive-hooks/managing-pre-receive-hooks-on-the-github-enterprise-server-appliance#creating-pre-receive-hooks) on the {% data variables.product.prodname_ghe_server %} instance.

## Testing pre-receive scripts locally
You can test a pre-receive hook script locally before you create or update it on {% data variables.location.product_location %}. One method is to create a local Docker environment to act as a remote repository that can execute the pre-receive hook.

{% data reusables.linux.ensure-docker %}

2. Create a file called `Dockerfile.dev` containing:

   ```dockerfile
   FROM gliderlabs/alpine:3.3
   RUN \
     apk add --no-cache git openssh bash && \
     ssh-keygen -A && \
     sed -i "s/#AuthorizedKeysFile/AuthorizedKeysFile/g" /etc/ssh/sshd_config && \
     adduser git -D -G root -h /home/git -s /bin/bash && \
     passwd -d git && \
     su git -c "mkdir /home/git/.ssh && \
     ssh-keygen -t ed25519 -f /home/git/.ssh/id_ed25519 -P '' && \
     mv /home/git/.ssh/id_ed25519.pub /home/git/.ssh/authorized_keys && \
     mkdir /home/git/test.git && \
     git --bare init /home/git/test.git"

   VOLUME ["/home/git/.ssh", "/home/git/test.git/hooks"]
   WORKDIR /home/git

   CMD ["/usr/sbin/sshd", "-D"]
   ```

3. Create a test pre-receive script called `always_reject.sh`. This example script will reject all pushes, which is useful for locking a repository:

   ```
   #!/usr/bin/env bash

   echo "error: rejecting all pushes"
   exit 1
   ```

4. Ensure the `always_reject.sh` scripts has execute permissions:

   ```shell
   $ chmod +x always_reject.sh
   ```

5. From the directory containing `Dockerfile.dev`, build an image:

   ```shell
   $ docker build -f Dockerfile.dev -t pre-receive.dev .
   > Sending build context to Docker daemon 3.584 kB
   > Step 1 : FROM gliderlabs/alpine:3.3
   >  ---> 8944964f99f4
   > Step 2 : RUN apk add --no-cache git openssh bash && ssh-keygen -A && sed -i "s/#AuthorizedKeysFile/AuthorizedKeysFile/g"  /etc/ssh/sshd_config && adduser git -D -G root -h /home/git -s /bin/bash && passwd -d git && su git -c "mkdir /home/git/.ssh && ssh-keygen -t ed25519 -f /home/git/.ssh/id_ed25519 -P ' && mv /home/git/.ssh/id_ed25519.pub /home/git/.ssh/authorized_keys && mkdir /home/git/test.git && git --bare init /home/git/test.git"
   >  ---> Running in e9d79ab3b92c
   > fetch http://alpine.gliderlabs.com/alpine/v3.3/main/x86_64/APKINDEX.tar.gz
   > fetch http://alpine.gliderlabs.com/alpine/v3.3/community/x86_64/APKINDEX.tar.gz
   ....truncated output....
   > OK: 34 MiB in 26 packages
   > ssh-keygen: generating new host keys: RSA DSA ECDSA ED25519
   > Password for git changed by root
   > Generating public/private ed25519 key pair.
   > Your identification has been saved in /home/git/.ssh/id_ed25519.
   > Your public key has been saved in /home/git/.ssh/id_ed25519.pub.
   ....truncated output....
   > Initialized empty Git repository in /home/git/test.git/
   > Successfully built dd8610c24f82
   ```

6. Run a data container that contains a generated SSH key:

   ```shell
   $ docker run --name data pre-receive.dev /bin/true
   ```

7. Copy the test pre-receive hook `always_reject.sh` into the data container:

   ```shell
   $ docker cp always_reject.sh data:/home/git/test.git/hooks/pre-receive
   ```

8. Run an application container that runs `sshd` and executes the hook. Take note of the container id that is returned:

   ```shell
   $ docker run -d -p 52311:22 --volumes-from data pre-receive.dev
   > 7f888bc700b8d23405dbcaf039e6c71d486793cad7d8ae4dd184f4a47000bc58
   ```

9. Copy the generated SSH key from the data container to the local machine:

   ```shell
   $ docker cp data:/home/git/.ssh/id_ed25519 .
   ```

10. Modify the remote of a test repository and push to the `test.git` repo within the Docker container. This example uses `git@github.com:octocat/Hello-World.git` but you can use any repository you want. This example assumes your local machine (127.0.0.1) is binding port 52311, but you can use a different IP address if docker is running on a remote machine.

   ```shell
   $ git clone git@github.com:octocat/Hello-World.git
   $ cd Hello-World
   $ git remote add test git@127.0.0.1:test.git
   $ GIT_SSH_COMMAND="ssh -o UserKnownHostsFile=/dev/null -o StrictHostKeyChecking=no -p 52311 -i ../id_ed25519" git push -u test main
   > Warning: Permanently added '[192.168.99.100]:52311' (ECDSA) to the list of known hosts.
   > Counting objects: 7, done.
   > Delta compression using up to 4 threads.
   > Compressing objects: 100% (3/3), done.
   > Writing objects: 100% (7/7), 700 bytes | 0 bytes/s, done.
   > Total 7 (delta 0), reused 7 (delta 0)
   > remote: error: rejecting all pushes
   > To git@192.168.99.100:test.git
   >  ! [remote rejected] main -> main (pre-receive hook declined)
   > error: failed to push some refs to 'git@192.168.99.100:test.git'
   ```

   Notice that the push was rejected after executing the pre-receive hook and echoing the output from the script.

## Further reading
 - "[Customizing Git - An Example Git-Enforced Policy](https://git-scm.com/book/en/v2/Customizing-Git-An-Example-Git-Enforced-Policy)" from the *Pro Git website*<|MERGE_RESOLUTION|>--- conflicted
+++ resolved
@@ -69,11 +69,7 @@
 | :- | :- | :- |
 |  <pre>$GIT_DIR</pre> | Path to the remote repository on the instance | /data/user/repositories/a/ab/<br>a1/b2/34/100001234/1234.git |
 |  <pre>$GIT_PUSH_OPTION_COUNT</pre> | The number of push options that were sent by the client with `--push-option`. For more information, see "[git-push](https://git-scm.com/docs/git-push#Documentation/git-push.txt---push-optionltoptiongt)" in the Git documentation. | 1 |
-<<<<<<< HEAD
-| <pre>$GIT\_PUSH\_OPTION\_N</pre> | Where NUMBER is an integer starting at 0, this variable contains the push option string that was sent by the client. The first option that was sent is stored in `GIT_PUSH_OPTION_0`, the second option that was sent is stored in `GIT_PUSH_OPTION_1`, and so on. For more information about push options, see "[git-push](https://git-scm.com/docs/git-push#git-push---push-optionltoptiongt)" in the Git documentation. | abcd |{% ifversion ghes %}
-=======
 | <pre>$GIT\_PUSH\_OPTION\_N</pre> | Where N is an integer starting at 0, this variable contains the push option string that was sent by the client. The first option that was sent is stored in `GIT_PUSH_OPTION_0`, the second option that was sent is stored in `GIT_PUSH_OPTION_1`, and so on. For more information about push options, see "[git-push](https://git-scm.com/docs/git-push#git-push---push-optionltoptiongt)" in the Git documentation. | abcd |{% ifversion ghes %}
->>>>>>> fbc00d81
 |  <pre>$GIT_USER_AGENT</pre> | User-agent string sent by the Git client that pushed the changes | git/2.0.0{% endif %}
 |  <pre>$GITHUB_REPO_NAME</pre> | Name of the repository being updated in NAME/OWNER format | octo-org/hello-enterprise |
 |  <pre>$GITHUB_REPO_PUBLIC</pre> | Boolean representing whether the repository being updated is public | <ul><li>true: Repository's visibility is public</li><li>false: Repository's visibility is private or internal</li></ul>
