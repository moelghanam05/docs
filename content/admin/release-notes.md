--- conflicted
+++ resolved
@@ -1,17 +1,9 @@
 ---
 title: Release notes
-<<<<<<< HEAD
 layout: release-notes
 versions:
   enterprise-server: '*'
   github-ae: '*'
----
-=======
-intro: 'The release notes for {{ allVersions[currentVersion].versionTitle }}.'
-layout: release-notes
-versions:
-  enterprise-server: '*'
 topics:
   - Enterprise
----
->>>>>>> 94b8e0f8
+---