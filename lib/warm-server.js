--- conflicted
+++ resolved
@@ -1,19 +1,14 @@
 const statsd = require('./statsd')
-<<<<<<< HEAD
-let pages, site, redirects, siteTree
-=======
-const fetchEarlyAccessPaths = require('./fetch-early-access-paths')
 const loadPages = require('./pages')
 const loadRedirects = require('./redirects/precompile')
 const loadSiteData = require('./site-data')
 const loadSiteTree = require('./site-tree')
 
 // For local caching
-let pages, site, redirects, siteTree, earlyAccessPaths
->>>>>>> 27aa0fbe
+let pages, site, redirects, siteTree
 
 function isFullyWarmed () {
-  return Boolean(pages && site && earlyAccessPaths && redirects && siteTree)
+  return Boolean(pages && site && redirects && siteTree)
 }
 
 function getWarmedCache () {
@@ -21,8 +16,7 @@
     pages,
     site,
     redirects,
-    siteTree,
-    earlyAccessPaths
+    siteTree
   }
 }
 
@@ -33,18 +27,11 @@
     console.log('Priming context information...')
   }
 
-  if (!pages || !site || !earlyAccessPaths) {
+  if (!pages || !site) {
     // Promise.all is used to load multiple things in parallel
-<<<<<<< HEAD
     [pages, site] = await Promise.all([
-      require('./pages')(),
-      require('./site-data')()
-=======
-    [pages, site, earlyAccessPaths] = await Promise.all([
       pages || loadPages(),
-      site || loadSiteData(),
-      earlyAccessPaths || fetchEarlyAccessPaths()
->>>>>>> 27aa0fbe
+      site || loadSiteData()
     ])
   }
 
@@ -52,17 +39,12 @@
     redirects = await loadRedirects(pages)
   }
 
-<<<<<<< HEAD
-  return {
-    pages, site, redirects, siteTree
-=======
   if (!siteTree) {
     siteTree = await loadSiteTree(pages, site, redirects)
   }
 
   if (process.env.NODE_ENV !== 'test') {
     console.log(`Context primed in ${Date.now() - startTime} ms`)
->>>>>>> 27aa0fbe
   }
 
   return getWarmedCache()
