--- conflicted
+++ resolved
@@ -20,11 +20,7 @@
 
 ## {% data variables.product.prodname_emus %}について
 
-<<<<<<< HEAD
-With {% data variables.product.prodname_emus %}, you can control the user accounts of your enterprise members through your identity provider (IdP). You can simplify authentication with SAML{% ifversion oidc-for-emu %} or OIDC{% endif %} single sign-on (SSO) and provision, update, and deprovision user accounts for your enterprise members. Users assigned to the {% data variables.product.prodname_emu_idp_application %} application in your IdP are provisioned as new user accounts on {% data variables.product.prodname_dotcom %} and added to your enterprise. You control usernames, profile data, team membership, and repository access from your IdP.
-=======
 With {% data variables.product.prodname_emus %}, you can control the user accounts of your enterprise members through your identity provider (IdP). Users assigned to the {% data variables.product.prodname_emu_idp_application %} application in your IdP are provisioned as new user accounts on {% data variables.product.prodname_dotcom %} and added to your enterprise. You control usernames, profile data, team membership, and repository access for the user accounts from your IdP.
->>>>>>> faeb481f
 
 In your IdP, you can give each {% data variables.product.prodname_managed_user %} the role of user, enterprise owner, or billing manager. {% data variables.product.prodname_managed_users_caps %} can own organizations within your enterprise and can add other {% data variables.product.prodname_managed_users %} to the organizations and teams within. For more information, see "[Roles in an enterprise](/github/setting-up-and-managing-your-enterprise/managing-users-in-your-enterprise/roles-in-an-enterprise)" and "[About organizations](/organizations/collaborating-with-groups-in-organizations/about-organizations)."
 
