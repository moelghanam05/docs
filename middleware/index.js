const express = require('express')
const instrument = require('../lib/instrument-middleware')
const haltOnDroppedConnection = require('./halt-on-dropped-connection')
const abort = require('./abort')
const timeout = require('./timeout')
const morgan = require('morgan')
<<<<<<< HEAD
const webpack = require('./webpack')
=======
>>>>>>> b24fe629
const datadog = require('./connect-datadog')
const rateLimit = require('./rate-limit')
const cors = require('./cors')
const helmet = require('helmet')
const csp = require('./csp')
const cookieParser = require('./cookie-parser')
const csrf = require('./csrf')
const handleCsrfErrors = require('./handle-csrf-errors')
const compression = require('compression')
const disableCachingOnSafari = require('./disable-caching-on-safari')
const setFastlySurrogateKey = require('./set-fastly-surrogate-key')
const setFastlyCacheHeaders = require('./set-fastly-cache-headers')
const catchBadAcceptLanguage = require('./catch-bad-accept-language')
const reqUtils = require('./req-utils')
const recordRedirect = require('./record-redirect')
const connectSlashes = require('connect-slashes')
const handleErrors = require('./handle-errors')
<<<<<<< HEAD
const handleInvalidPaths = require('./handle-invalid-paths')
const detectLanguage = require('./detect-language')
const context = require('./context')
const shortVersions = require('./contextualizers/short-versions')
const redirectsExternal = require('./redirects/external')
const helpToDocs = require('./redirects/help-to-docs')
const languageCodeRedirects = require('./redirects/language-code-redirects')
const handleRedirects = require('./redirects/handle-redirects')
const findPage = require('./find-page')
const blockRobots = require('./block-robots')
const archivedEnterpriseVersionsAssets = require('./archived-enterprise-versions-assets')
const events = require('./events')
const search = require('./search')
const archivedEnterpriseVersions = require('./archived-enterprise-versions')
const robots = require('./robots')
const earlyAccessLinks = require('./contextualizers/early-access-links')
const categoriesForSupport = require('./categories-for-support')
const loaderio = require('./loaderio-verification')
const triggerError = require('./trigger-error')
const releaseNotes = require('./contextualizers/release-notes')
const whatsNewChangelog = require('./contextualizers/whats-new-changelog')
const graphQL = require('./contextualizers/graphql')
const rest = require('./contextualizers/rest')
const webhooks = require('./contextualizers/webhooks')
const layout = require('./contextualizers/layout')
const currentProductTree = require('./contextualizers/current-product-tree')
const genericToc = require('./contextualizers/generic-toc')
const breadcrumbs = require('./contextualizers/breadcrumbs')
const earlyAccessBreadcrumbs = require('./contextualizers/early-access-breadcrumbs')
const productExamples = require('./contextualizers/product-examples')
const devToc = require('./dev-toc')
const featuredLinks = require('./featured-links')
const learningTrack = require('./learning-track')
const isNextRequest = require('./is-next-request')
const next = require('./next')
const renderPage = require('./render-page')
=======
>>>>>>> b24fe629

const { NODE_ENV } = process.env
const isDevelopment = NODE_ENV === 'development'
const isTest = NODE_ENV === 'test' || process.env.GITHUB_ACTIONS === 'true'

// Catch unhandled promise rejections and passing them to Express's error handler
// https://medium.com/@Abazhenov/using-async-await-in-express-with-node-8-b8af872c0016
const asyncMiddleware = fn =>
  (req, res, next) => {
    Promise.resolve(fn(req, res, next)).catch(next)
  }

module.exports = function (app) {
  // *** Request connection management ***
  if (!isTest) app.use(timeout)
  app.use(abort)

  // *** Development tools ***
  app.use(morgan('dev', { skip: (req, res) => !isDevelopment }))
<<<<<<< HEAD
  if (isDevelopment) app.use(webpack)
=======
>>>>>>> b24fe629

  // *** Observability ***
  if (process.env.DD_API_KEY) {
    app.use(datadog)
  }

  // *** Early exits ***
  // Don't use the proxy's IP, use the requester's for rate limiting
  // See https://expressjs.com/en/guide/behind-proxies.html
  app.set('trust proxy', 1)
  app.use(rateLimit)
<<<<<<< HEAD
  app.use(instrument(handleInvalidPaths, './handle-invalid-paths'))
=======
  app.use(instrument('./handle-invalid-paths'))
  app.use(instrument('./handle-next-data-path'))
>>>>>>> b24fe629

  // *** Security ***
  app.use(cors)
  app.use(helmet({
    // Override referrerPolicy to match the browser's default: "strict-origin-when-cross-origin".
    // Helmet now defaults to "no-referrer", which is a problem for our archived assets proxying.
    referrerPolicy: {
      policy: 'strict-origin-when-cross-origin'
    }
  }))
  app.use(csp) // Must come after helmet
  app.use(cookieParser) // Must come before csrf
  app.use(express.json()) // Must come before csrf
  app.use(csrf)
  app.use(handleCsrfErrors) // Must come before regular handle-errors

  // *** Headers ***
  app.set('etag', false) // We will manage our own ETags if desired
  app.use(compression())
  app.use(disableCachingOnSafari)
  app.use(setFastlySurrogateKey)
  app.use(catchBadAcceptLanguage)

  // *** Config and context for redirects ***
  app.use(reqUtils) // Must come before record-redirect and events
  app.use(recordRedirect)
<<<<<<< HEAD
  app.use(instrument(detectLanguage, './detect-language')) // Must come before context, breadcrumbs, find-page, handle-errors, homepages
  app.use(asyncMiddleware(instrument(context, './context'))) // Must come before early-access-*, handle-redirects
  app.use(asyncMiddleware(instrument(shortVersions, './contextualizers/short-versions'))) // Support version shorthands
=======
  app.use(instrument('./detect-language')) // Must come before context, breadcrumbs, find-page, handle-errors, homepages
  app.use(asyncMiddleware(instrument('./context'))) // Must come before early-access-*, handle-redirects
  app.use(asyncMiddleware(instrument('./contextualizers/short-versions'))) // Support version shorthands
>>>>>>> b24fe629

  // *** Redirects, 3xx responses ***
  // I ordered these by use frequency
  app.use(connectSlashes(false))
<<<<<<< HEAD
  app.use(instrument(redirectsExternal, './redirects/external'))
  app.use(instrument(helpToDocs, './redirects/help-to-docs'))
  app.use(instrument(languageCodeRedirects, './redirects/language-code-redirects')) // Must come before contextualizers
  app.use(instrument(handleRedirects, './redirects/handle-redirects')) // Must come before contextualizers
=======
  app.use(instrument('./redirects/external'))
  app.use(instrument('./redirects/help-to-docs'))
  app.use(instrument('./redirects/language-code-redirects')) // Must come before contextualizers
  app.use(instrument('./redirects/handle-redirects')) // Must come before contextualizers
>>>>>>> b24fe629

  // *** Config and context for rendering ***
  app.use(asyncMiddleware(instrument(findPage, './find-page'))) // Must come before archived-enterprise-versions, breadcrumbs, featured-links, products, render-page
  app.use(instrument(blockRobots, './block-robots'))

  // Check for a dropped connection before proceeding
  app.use(haltOnDroppedConnection)

  // *** Rendering, 2xx responses ***
  // I largely ordered these by use frequency
  app.use(asyncMiddleware(instrument(archivedEnterpriseVersionsAssets, './archived-enterprise-versions-assets'))) // Must come before static/assets
  app.use('/dist', express.static('dist', {
    index: false,
    etag: false,
    immutable: true,
    lastModified: false,
    maxAge: '28 days' // Could be infinite given our fingerprinting
  }))
  app.use('/assets', express.static('assets', {
    index: false,
    etag: false,
    lastModified: false,
    maxAge: '1 day' // Relatively short in case we update images
  }))
  app.use('/public', express.static('data/graphql', {
    index: false,
    etag: false,
    lastModified: false,
    maxAge: '7 days' // A bit longer since releases are more sparse
  }))
  app.use('/events', asyncMiddleware(instrument(events, './events')))
  app.use('/search', asyncMiddleware(instrument(search, './search')))
  app.use(asyncMiddleware(instrument(archivedEnterpriseVersions, './archived-enterprise-versions')))
  app.use(instrument(robots, './robots'))
  app.use(/(\/.*)?\/early-access$/, instrument(earlyAccessLinks, './contextualizers/early-access-links'))
  app.use('/categories.json', asyncMiddleware(instrument(categoriesForSupport, './categories-for-support')))
  app.use(instrument(loaderio, './loaderio-verification'))
  app.get('/_500', asyncMiddleware(instrument(triggerError, './trigger-error')))

  // Check for a dropped connection before proceeding (again)
  app.use(haltOnDroppedConnection)

  // *** Preparation for render-page: contextualizers ***
  app.use(asyncMiddleware(instrument(releaseNotes, './contextualizers/release-notes')))
  app.use(instrument(graphQL, './contextualizers/graphql'))
  app.use(instrument(rest, './contextualizers/rest'))
  app.use(instrument(webhooks, './contextualizers/webhooks'))
  app.use(asyncMiddleware(instrument(whatsNewChangelog, './contextualizers/whats-new-changelog')))
  app.use(instrument(layout, './contextualizers/layout'))
  app.use(instrument(currentProductTree, './contextualizers/current-product-tree'))
  app.use(asyncMiddleware(instrument(genericToc, './contextualizers/generic-toc')))
  app.use(asyncMiddleware(instrument(breadcrumbs, './contextualizers/breadcrumbs')))
  app.use(asyncMiddleware(instrument(earlyAccessBreadcrumbs, './contextualizers/early-access-breadcrumbs')))
  app.use(asyncMiddleware(instrument(productExamples, './contextualizers/product-examples')))

  app.use(asyncMiddleware(instrument(devToc, './dev-toc')))
  app.use(asyncMiddleware(instrument(featuredLinks, './featured-links')))
  app.use(asyncMiddleware(instrument(learningTrack, './learning-track')))
  app.use(asyncMiddleware(instrument(isNextRequest, './is-next-request')))

  // *** Headers for pages only ***
  app.use(setFastlyCacheHeaders)

  // handle serving NextJS bundled code (/_next/*)
  if (process.env.FEATURE_NEXTJS) {
    app.use(instrument(next, './next'))
  }

  // Check for a dropped connection before proceeding (again)
  app.use(haltOnDroppedConnection)

  // *** Rendering, must go almost last ***
  app.get('/*', asyncMiddleware(instrument(renderPage, './render-page')))

  // *** Error handling, must go last ***
  app.use(handleErrors)
}<|MERGE_RESOLUTION|>--- conflicted
+++ resolved
@@ -4,10 +4,6 @@
 const abort = require('./abort')
 const timeout = require('./timeout')
 const morgan = require('morgan')
-<<<<<<< HEAD
-const webpack = require('./webpack')
-=======
->>>>>>> b24fe629
 const datadog = require('./connect-datadog')
 const rateLimit = require('./rate-limit')
 const cors = require('./cors')
@@ -25,8 +21,8 @@
 const recordRedirect = require('./record-redirect')
 const connectSlashes = require('connect-slashes')
 const handleErrors = require('./handle-errors')
-<<<<<<< HEAD
 const handleInvalidPaths = require('./handle-invalid-paths')
+const handleNextDataPath = require('./handle-next-data-path')
 const detectLanguage = require('./detect-language')
 const context = require('./context')
 const shortVersions = require('./contextualizers/short-versions')
@@ -62,8 +58,6 @@
 const isNextRequest = require('./is-next-request')
 const next = require('./next')
 const renderPage = require('./render-page')
-=======
->>>>>>> b24fe629
 
 const { NODE_ENV } = process.env
 const isDevelopment = NODE_ENV === 'development'
@@ -83,10 +77,6 @@
 
   // *** Development tools ***
   app.use(morgan('dev', { skip: (req, res) => !isDevelopment }))
-<<<<<<< HEAD
-  if (isDevelopment) app.use(webpack)
-=======
->>>>>>> b24fe629
 
   // *** Observability ***
   if (process.env.DD_API_KEY) {
@@ -98,12 +88,8 @@
   // See https://expressjs.com/en/guide/behind-proxies.html
   app.set('trust proxy', 1)
   app.use(rateLimit)
-<<<<<<< HEAD
   app.use(instrument(handleInvalidPaths, './handle-invalid-paths'))
-=======
-  app.use(instrument('./handle-invalid-paths'))
-  app.use(instrument('./handle-next-data-path'))
->>>>>>> b24fe629
+  app.use(instrument(handleNextDataPath, './handle-next-data-path'))
 
   // *** Security ***
   app.use(cors)
@@ -130,30 +116,17 @@
   // *** Config and context for redirects ***
   app.use(reqUtils) // Must come before record-redirect and events
   app.use(recordRedirect)
-<<<<<<< HEAD
   app.use(instrument(detectLanguage, './detect-language')) // Must come before context, breadcrumbs, find-page, handle-errors, homepages
   app.use(asyncMiddleware(instrument(context, './context'))) // Must come before early-access-*, handle-redirects
   app.use(asyncMiddleware(instrument(shortVersions, './contextualizers/short-versions'))) // Support version shorthands
-=======
-  app.use(instrument('./detect-language')) // Must come before context, breadcrumbs, find-page, handle-errors, homepages
-  app.use(asyncMiddleware(instrument('./context'))) // Must come before early-access-*, handle-redirects
-  app.use(asyncMiddleware(instrument('./contextualizers/short-versions'))) // Support version shorthands
->>>>>>> b24fe629
 
   // *** Redirects, 3xx responses ***
   // I ordered these by use frequency
   app.use(connectSlashes(false))
-<<<<<<< HEAD
   app.use(instrument(redirectsExternal, './redirects/external'))
   app.use(instrument(helpToDocs, './redirects/help-to-docs'))
   app.use(instrument(languageCodeRedirects, './redirects/language-code-redirects')) // Must come before contextualizers
   app.use(instrument(handleRedirects, './redirects/handle-redirects')) // Must come before contextualizers
-=======
-  app.use(instrument('./redirects/external'))
-  app.use(instrument('./redirects/help-to-docs'))
-  app.use(instrument('./redirects/language-code-redirects')) // Must come before contextualizers
-  app.use(instrument('./redirects/handle-redirects')) // Must come before contextualizers
->>>>>>> b24fe629
 
   // *** Config and context for rendering ***
   app.use(asyncMiddleware(instrument(findPage, './find-page'))) // Must come before archived-enterprise-versions, breadcrumbs, featured-links, products, render-page
