--- conflicted
+++ resolved
@@ -22,11 +22,7 @@
 
   test('schemas object validation', () => {
     graphqlVersions.forEach(version => {
-<<<<<<< HEAD
-      const schemaJsonPerVersion = JSON.parse(fs.readFileSync(path.join(process.cwd(), '/lib/graphql/static/schema-' + version + '.json')))
-=======
       const schemaJsonPerVersion = JSON.parse(fs.readFileSync(path.join(process.cwd(), `lib/graphql/static/schema-${version}.json`)))
->>>>>>> b24fe629
       // all graphql types are arrays except for queries
       graphqlTypes
         .filter(type => type !== 'queries')
