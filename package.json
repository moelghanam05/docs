{
  "name": "docs.github.com",
  "private": true,
  "main": "server.js",
  "author": {
    "email": "opensource+docs@github.com",
    "name": "GitHub",
    "url": "https://github.com/github/docs"
  },
  "license": "(MIT AND CC-BY-4.0)",
  "dependencies": {
    "@babel/core": "^7.8.3",
    "@babel/plugin-transform-runtime": "^7.11.0",
    "@babel/preset-env": "^7.8.4",
    "@babel/runtime": "^7.11.2",
    "@github-docs/data-directory": "^1.2.0",
    "@github-docs/frontmatter": "^1.3.1",
    "@github-docs/render-content": "^5.2.0",
<<<<<<< HEAD
    "@github/rest-api-operations": "^3.7.1",
    "@graphql-inspector/core": "^2.3.0",
    "@graphql-tools/github-loader": "^6.2.5",
    "@graphql-tools/load": "^6.2.5",
=======
    "@github/rest-api-operations": "^3.7.3",
>>>>>>> 582287d1
    "@octokit/rest": "^16.38.1",
    "@primer/css": "^15.1.0",
    "@primer/octicons": "^11.0.0",
    "algoliasearch": "^3.35.1",
    "babel-loader": "^8.1.0",
    "browser-date-formatter": "^3.0.3",
    "change-case": "^3.1.0",
    "cheerio": "^1.0.0-rc.3",
    "clipboard": "^2.0.6",
    "compression": "^1.7.4",
    "connect-slashes": "^1.4.0",
    "cookie-parser": "^1.4.5",
    "copy-webpack-plugin": "^6.0.3",
    "cors": "^2.8.5",
    "cross-env": "^7.0.2",
    "css-loader": "^4.0.0",
    "csurf": "^1.11.0",
    "dotenv": "^8.2.0",
    "express": "^4.17.1",
    "express-rate-limit": "^5.1.3",
    "flat": "^5.0.0",
    "github-slugger": "^1.2.1",
    "got": "^9.6.0",
    "gray-matter": "^4.0.1",
    "helmet": "^3.21.2",
    "hot-shots": "^8.2.0",
    "html-entities": "^1.2.1",
    "html-truncate": "^1.2.2",
    "imurmurhash": "^0.1.4",
    "instantsearch.js": "^4.8.2",
    "is-url": "^1.2.4",
    "js-cookie": "^2.2.1",
    "js-yaml": "^3.14.0",
    "lil-env-thing": "^1.0.0",
    "linkinator": "^2.2.2",
    "liquid": "^5.1.0",
    "lodash": "^4.17.19",
    "mini-css-extract-plugin": "^0.9.0",
    "mkdirp": "^1.0.3",
    "morgan": "^1.9.1",
    "node-fetch": "^2.6.1",
    "platform-utils": "^1.2.0",
    "port-used": "^2.0.8",
    "querystring": "^0.2.0",
    "rate-limit-redis": "^2.0.0",
    "readline-sync": "^1.4.10",
    "resolve-url-loader": "^3.1.2",
    "rimraf": "^3.0.0",
    "sass": "^1.26.3",
    "sass-loader": "^9.0.2",
    "search-with-your-keyboard": "1.1.0",
    "semver": "^5.7.1",
    "slash": "^3.0.0",
    "style-loader": "^1.2.1",
    "uuid": "^8.3.0",
    "walk-sync": "^1.1.4",
    "webpack": "^4.44.0",
    "webpack-cli": "^3.3.12"
  },
  "devDependencies": {
    "ajv": "^6.11.0",
    "async": "^3.2.0",
    "await-sleep": "0.0.1",
    "aws-sdk": "^2.610.0",
    "babel-eslint": "^10.1.0",
    "chalk": "^4.0.0",
    "commander": "^6.2.0",
    "count-array-values": "^1.2.1",
    "csp-parse": "0.0.2",
    "csv-parse": "^4.8.8",
    "csv-parser": "^2.3.3",
    "dedent": "^0.7.0",
    "del": "^4.1.1",
    "dependency-check": "^4.1.0",
    "domwaiter": "^1.1.0",
    "eslint": "^7.13.0",
    "eslint-config-standard": "^16.0.1",
    "eslint-plugin-import": "^2.22.1",
    "eslint-plugin-node": "^11.1.0",
    "eslint-plugin-promise": "^4.2.1",
    "event-to-promise": "^0.8.0",
    "friendly-errors-webpack-plugin": "^1.7.0",
    "graphql": "^14.5.8",
    "heroku-client": "^3.1.0",
    "husky": "^4.2.1",
    "image-size": "^0.7.4",
    "japanese-characters": "^1.1.0",
    "jest": "^26.0.1",
    "jest-expect-message": "^1.0.2",
    "jest-github-actions-reporter": "^1.0.2",
    "jest-puppeteer": "^4.4.0",
    "jest-silent-reporter": "^0.2.1",
    "jest-slow-test-reporter": "^1.0.0",
    "make-promises-safe": "^5.1.0",
    "mime": "^2.4.4",
    "mock-express-response": "^0.2.2",
    "nock": "^13.0.4",
    "nodemon": "^2.0.4",
    "npm-merge-driver-install": "^2.0.0",
    "object-hash": "^2.0.1",
    "pa11y-ci": "^2.4.0",
    "prettier": "^2.1.2",
    "puppeteer": "^2.1.1",
    "replace": "^1.2.0",
    "revalidator": "^0.3.1",
    "robots-parser": "^2.1.1",
    "start-server-and-test": "^1.11.3",
    "supertest": "^4.0.2",
    "webpack-dev-middleware": "^3.7.2",
    "website-scraper": "^4.2.0"
  },
  "scripts": {
    "start": "cross-env NODE_ENV=development ENABLED_LANGUAGES='en,ja' nodemon server.js",
    "dev": "npm start",
    "build": "cross-env NODE_ENV=production npx webpack --mode production",
    "start-all-languages": "cross-env NODE_ENV=development nodemon server.js",
    "lint": "eslint --fix . && prettier -w \"**/*.{yml,yaml}\"",
    "test": "jest && eslint . && prettier -c \"**/*.{yml,yaml}\" && npm run check-deps",
    "prebrowser-test": "npm run build",
    "browser-test": "start-server-and-test browser-test-server 4001 browser-test-tests",
    "browser-test-server": "cross-env NODE_ENV=production ENABLED_LANGUAGES='en,ja' PORT=4001 node server.js",
    "browser-test-tests": "BROWSER=1 jest tests/browser/browser.js",
    "sync-search": "start-server-and-test sync-search-server 4002 sync-search-indices",
    "sync-search-dry-run": "DRY_RUN=1 npm run sync-search",
    "sync-search-server": "cross-env NODE_ENV=production PORT=4002 node server.js",
    "sync-search-indices": "script/sync-algolia-search-indices.js",
    "test-watch": "jest --watch --notify --notifyMode=change --coverage",
    "check-deps": "node script/check-deps.js",
    "prevent-pushes-to-main": "node script/prevent-pushes-to-main.js",
    "pa11y-ci": "pa11y-ci",
    "pa11y-test": "start-server-and-test browser-test-server 4001 pa11y-ci"
  },
  "engines": {
    "node": "12 - 14"
  },
  "repository": "https://github.com/github/docs",
  "husky": {
    "hooks": {
      "pre-commit": "node script/prevent-translation-commits.js",
      "pre-push": "npm run prevent-pushes-to-main"
    }
  }
}<|MERGE_RESOLUTION|>--- conflicted
+++ resolved
@@ -16,14 +16,10 @@
     "@github-docs/data-directory": "^1.2.0",
     "@github-docs/frontmatter": "^1.3.1",
     "@github-docs/render-content": "^5.2.0",
-<<<<<<< HEAD
-    "@github/rest-api-operations": "^3.7.1",
+    "@github/rest-api-operations": "^3.7.3",
     "@graphql-inspector/core": "^2.3.0",
     "@graphql-tools/github-loader": "^6.2.5",
     "@graphql-tools/load": "^6.2.5",
-=======
-    "@github/rest-api-operations": "^3.7.3",
->>>>>>> 582287d1
     "@octokit/rest": "^16.38.1",
     "@primer/css": "^15.1.0",
     "@primer/octicons": "^11.0.0",
