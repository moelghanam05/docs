{
  "name": "docs.github.com",
  "private": true,
  "main": "server.js",
  "author": {
    "email": "opensource+docs@github.com",
    "name": "GitHub",
    "url": "https://github.com/github/docs"
  },
  "license": "(MIT AND CC-BY-4.0)",
  "dependencies": {
    "@babel/core": "^7.11.6",
    "@babel/plugin-transform-runtime": "^7.11.5",
    "@babel/preset-env": "^7.11.5",
    "@babel/runtime": "^7.11.2",
    "@github-docs/data-directory": "^1.2.0",
    "@github-docs/frontmatter": "^1.3.1",
    "@github-docs/render-content": "^5.0.0",
<<<<<<< HEAD
    "@github/rest-api-operations": "^2.1.0",
    "@octokit/rest": "^16.43.2",
    "@primer/css": "^15.2.0",
=======
    "@github/rest-api-operations": "^3.1.0",
    "@octokit/rest": "^16.38.1",
    "@primer/css": "^15.1.0",
>>>>>>> 25351e51
    "@primer/octicons": "^11.0.0",
    "airtable": "^0.9.0",
    "algoliasearch": "^3.35.1",
    "babel-loader": "^8.1.0",
    "browser-date-formatter": "^3.0.3",
    "change-case": "^3.1.0",
    "cheerio": "^1.0.0-rc.3",
    "compression": "^1.7.4",
    "connect-slashes": "^1.4.0",
    "cookie-parser": "^1.4.5",
    "copy-webpack-plugin": "^6.2.0",
    "cors": "^2.8.5",
    "cross-env": "^7.0.2",
    "css-loader": "^4.3.0",
    "csurf": "^1.11.0",
    "dotenv": "^8.2.0",
    "express": "^4.17.1",
    "express-rate-limit": "^5.1.3",
    "flat": "^5.0.2",
    "github-slugger": "^1.3.0",
    "got": "^9.6.0",
    "gray-matter": "^4.0.1",
    "helmet": "^3.23.3",
    "html-entities": "^1.3.1",
    "html-truncate": "^1.2.2",
    "imurmurhash": "^0.1.4",
    "instantsearch.js": "^4.8.3",
    "is-url": "^1.2.4",
    "js-cookie": "^2.2.1",
    "js-yaml": "^3.14.0",
    "lil-env-thing": "^1.0.0",
    "liquid": "^5.0.0",
    "lodash": "^4.17.20",
    "mini-css-extract-plugin": "^0.9.0",
    "mkdirp": "^1.0.4",
    "morgan": "^1.10.0",
    "node-fetch": "^2.6.1",
    "platform-utils": "^1.2.0",
    "port-used": "^2.0.8",
    "querystring": "^0.2.0",
    "readline-sync": "^1.4.10",
    "resolve-url-loader": "^3.1.1",
    "rimraf": "^3.0.2",
    "sass": "^1.27.0",
    "sass-loader": "^9.0.3",
    "search-with-your-keyboard": "1.1.0",
    "semver": "^5.7.1",
    "slash": "^3.0.0",
    "style-loader": "^1.3.0",
    "uuid": "^8.3.1",
    "walk-sync": "^1.1.4",
    "webpack": "^4.44.2",
    "webpack-cli": "^3.3.12"
  },
  "devDependencies": {
    "ajv": "^6.12.5",
    "async": "^3.2.0",
    "await-sleep": "0.0.1",
    "aws-sdk": "^2.770.0",
    "broken-link-checker": "^0.7.8",
    "chalk": "^4.0.0",
    "commander": "^2.20.3",
    "count-array-values": "^1.2.1",
    "csp-parse": "0.0.2",
    "csv-parse": "^4.12.0",
    "csv-parser": "^2.3.3",
    "dedent": "^0.7.0",
    "del": "^4.1.1",
    "dependency-check": "^4.1.0",
    "domwaiter": "^1.3.0",
    "event-to-promise": "^0.8.0",
    "graphql": "^14.7.0",
    "heroku-client": "^3.1.0",
    "husky": "^4.3.0",
    "image-size": "^0.7.4",
    "japanese-characters": "^1.1.0",
    "jest": "^26.5.2",
    "jest-expect-message": "^1.0.2",
    "jest-github-actions-reporter": "^1.0.2",
    "jest-puppeteer": "^4.4.0",
    "jest-silent-reporter": "^0.2.1",
    "jest-slow-test-reporter": "^1.0.0",
    "make-promises-safe": "^5.1.0",
    "mime": "^2.4.6",
    "mock-express-response": "^0.2.2",
    "nock": "^13.0.4",
    "nodemon": "^2.0.4",
    "npm-merge-driver-install": "^1.1.1",
    "object-hash": "^2.0.3",
    "pa11y-ci": "^2.4.0",
    "puppeteer": "^2.1.1",
    "replace": "^1.2.0",
    "revalidator": "^0.3.1",
    "robots-parser": "^2.1.1",
    "standard": "^14.3.4",
    "start-server-and-test": "^1.11.5",
    "supertest": "^4.0.2",
    "webpack-dev-middleware": "^3.7.2",
    "website-scraper": "^4.2.3"
  },
  "scripts": {
    "start": "cross-env NODE_ENV=development ENABLED_LANGUAGES='en,ja' nodemon server.js",
    "dev": "npm start",
    "build": "cross-env NODE_ENV=production npx webpack --mode production",
    "start-all-languages": "cross-env NODE_ENV=development nodemon server.js",
    "lint": "standard --fix",
    "test": "jest && standard && npm run check-deps",
    "prebrowser-test": "npm run build",
    "browser-test": "start-server-and-test browser-test-server 4001 browser-test-tests",
    "browser-test-server": "cross-env NODE_ENV=production ENABLED_LANGUAGES='en,ja' PORT=4001 node server.js",
    "browser-test-tests": "BROWSER=1 jest tests/browser/browser.js",
    "sync-search": "start-server-and-test sync-search-server 4002 sync-search-indices",
    "sync-search-dry-run": "DRY_RUN=1 npm run sync-search",
    "sync-search-server": "cross-env NODE_ENV=production PORT=4002 node server.js",
    "sync-search-indices": "script/sync-algolia-search-indices.js",
    "test-watch": "jest --watch --notify --notifyMode=change --coverage",
    "check-deps": "node script/check-deps.js",
    "prevent-pushes-to-main": "node script/prevent-pushes-to-main.js",
    "pa11y-ci": "pa11y-ci",
    "pa11y-test": "start-server-and-test browser-test-server 4001 pa11y-ci"
  },
  "engines": {
    "node": "12 - 14"
  },
  "repository": "https://github.com/github/docs",
  "standard": {
    "env": [
      "browser",
      "jest"
    ]
  },
  "husky": {
    "hooks": {
      "pre-commit": "node script/prevent-translation-commits.js",
      "pre-push": "npm run prevent-pushes-to-main"
    }
  }
}<|MERGE_RESOLUTION|>--- conflicted
+++ resolved
@@ -16,15 +16,9 @@
     "@github-docs/data-directory": "^1.2.0",
     "@github-docs/frontmatter": "^1.3.1",
     "@github-docs/render-content": "^5.0.0",
-<<<<<<< HEAD
-    "@github/rest-api-operations": "^2.1.0",
-    "@octokit/rest": "^16.43.2",
-    "@primer/css": "^15.2.0",
-=======
     "@github/rest-api-operations": "^3.1.0",
     "@octokit/rest": "^16.38.1",
     "@primer/css": "^15.1.0",
->>>>>>> 25351e51
     "@primer/octicons": "^11.0.0",
     "airtable": "^0.9.0",
     "algoliasearch": "^3.35.1",
