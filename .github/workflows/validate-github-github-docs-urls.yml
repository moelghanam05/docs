--- conflicted
+++ resolved
@@ -121,11 +121,6 @@
           ISSUE_NUMBER: ${{ github.event.pull_request.number }}
           REPOSITORY: ${{ github.repository }}
         run: |
-<<<<<<< HEAD
-          git config --global user.name "docs-bot"
-          git config --global user.email "77750099+docs-bot@users.noreply.github.com"
-=======
->>>>>>> ab4287d1
           npm run validate-github-github-docs-urls -- post-pr-comment checks.json --changed-files $CHANGED_FILES
 
       - uses: ./.github/actions/slack-alert
