# NOTE: Changes to this file should also be applied to './test-windows.yml' and './test-translations.yml'

name: Node.js Tests

on:
  workflow_dispatch:
  push:
    branches:
      - main
  pull_request:
    branches-ignore:
      - translations

env:
  CI: true

jobs:
  see_if_should_skip:
    continue-on-error: true
    runs-on: ubuntu-latest
    # Map a step output to a job output
    outputs:
      should_skip: ${{ steps.skip_check.outputs.should_skip }}
    steps:
      - id: skip_check
        uses: fkirc/skip-duplicate-actions@36feb0d8d062137530c2e00bd278d138fe191289
        with:
          cancel_others: 'false'
          github_token: ${{ github.token }}
          paths: '[".github/workflows/test.yml", ".node-version", ".npmrc", "app.json", "content/**", "data/**","lib/**", "Dockerfile", "feature-flags.json", "Gemfile", "Gemfile.lock", "middleware/**", "node_modules/**","package.json", "package-lock.json", "server.js", "tests/**", "translations/**", "Procfile", "webpack.config.js"]'

  test:
    needs: see_if_should_skip
    runs-on: ubuntu-latest
    timeout-minutes: 60
    strategy:
      fail-fast: false
      matrix:
        test-group: [content, meta, rendering, routing, unit, links-and-images]
    steps:
      # Each of these ifs needs to be repeated at each step to make sure the required check still runs
      # Even if if doesn't do anything
      - if: ${{ needs.see_if_should_skip.outputs.should_skip != 'true' }}
        name: Check out repo
        uses: actions/checkout@5a4ac9002d0be2fb38bd78e4b4dbde5606d7042f
        with:
          # Enables cloning the Early Access repo later with the relevant PAT
          persist-credentials: 'false'

      - if: ${{ needs.see_if_should_skip.outputs.should_skip != 'true' }}
        name: Setup node
        uses: actions/setup-node@56899e050abffc08c2b3b61f3ec6a79a9dc3223d
        with:
          node-version: 14.x

      - if: ${{ needs.see_if_should_skip.outputs.should_skip != 'true' }}
        name: Get npm cache directory
        id: npm-cache
        run: |
          echo "::set-output name=dir::$(npm config get cache)"

      - if: ${{ needs.see_if_should_skip.outputs.should_skip != 'true' }}
        name: Cache node modules
        uses: actions/cache@0781355a23dac32fd3bac414512f4b903437991a
        with:
          path: ${{ steps.npm-cache.outputs.dir }}
          key: ${{ runner.os }}-node-${{ hashFiles('**/package-lock.json') }}
          restore-keys: |
            ${{ runner.os }}-node-

      - if: ${{ needs.see_if_should_skip.outputs.should_skip != 'true' }}
        name: Install dependencies
        run: npm ci

<<<<<<< HEAD
      - name: Clone early access
        if: ${{ github.repository == 'github/docs-internal' }}
        run: npm run heroku-postbuild
        env:
          DOCUBOT_REPO_PAT: ${{ secrets.DOCUBOT_REPO_PAT }}

      - name: Run build script
        if: ${{ github.repository != 'github/docs-internal' }}
=======
      - if: ${{ needs.see_if_should_skip.outputs.should_skip != 'true' }}
        name: Run build script
>>>>>>> 714ca026
        run: npm run build

      - if: ${{ needs.see_if_should_skip.outputs.should_skip != 'true' }}
        name: Run tests
        run: npx jest tests/${{ matrix.test-group }}/
        env:
          NODE_OPTIONS: "--max_old_space_size=4096"<|MERGE_RESOLUTION|>--- conflicted
+++ resolved
@@ -72,7 +72,6 @@
         name: Install dependencies
         run: npm ci
 
-<<<<<<< HEAD
       - name: Clone early access
         if: ${{ github.repository == 'github/docs-internal' }}
         run: npm run heroku-postbuild
@@ -80,11 +79,7 @@
           DOCUBOT_REPO_PAT: ${{ secrets.DOCUBOT_REPO_PAT }}
 
       - name: Run build script
-        if: ${{ github.repository != 'github/docs-internal' }}
-=======
-      - if: ${{ needs.see_if_should_skip.outputs.should_skip != 'true' }}
-        name: Run build script
->>>>>>> 714ca026
+        if: ${{ github.repository != 'github/docs-internal' and needs.see_if_should_skip.outputs.should_skip != 'true'}}
         run: npm run build
 
       - if: ${{ needs.see_if_should_skip.outputs.should_skip != 'true' }}
